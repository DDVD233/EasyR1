--- conflicted
+++ resolved
@@ -1,10 +1,6 @@
 .PHONY: build commit license quality style test
 
-<<<<<<< HEAD
-check_dirs := scripts verl setup.py
-=======
 check_dirs := examples scripts tests verl setup.py
->>>>>>> 61b93849
 
 build:
 	python3 setup.py sdist bdist_wheel
