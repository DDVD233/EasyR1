# Copyright 2024 Bytedance Ltd. and/or its affiliates
#
# Licensed under the Apache License, Version 2.0 (the "License");
# you may not use this file except in compliance with the License.
# You may obtain a copy of the License at
#
#     http://www.apache.org/licenses/LICENSE-2.0
#
# Unless required by applicable law or agreed to in writing, software
# distributed under the License is distributed on an "AS IS" BASIS,
# WITHOUT WARRANTIES OR CONDITIONS OF ANY KIND, either express or implied.
# See the License for the specific language governing permissions and
# limitations under the License.
"""
The main entry point to run the PPO algorithm
"""

from typing import Literal, Optional, Union, cast

import numpy as np
import psutil
import torch
import torch.distributed as dist
from accelerate import init_empty_weights
from codetiming import Timer
from torch.distributed.device_mesh import init_device_mesh
from torch.distributed.fsdp import CPUOffload, MixedPrecision, ShardingStrategy
from torch.distributed.fsdp import FullyShardedDataParallel as FSDP
from transformers import (
    AutoConfig,
    AutoModelForCausalLM,
    AutoModelForTokenClassification,
    AutoModelForVision2Seq,
    GenerationConfig,
    PreTrainedModel,
)
from transformers.modeling_utils import no_init_weights

from ..models.monkey_patch import apply_ulysses_patch
from ..protocol import DataProto
from ..single_controller.base import Worker
from ..single_controller.base.decorator import Dispatch, register
from ..utils.checkpoint.fsdp_checkpoint_manager import FSDPCheckpointManager
from ..utils.dataset import process_image, process_video
from ..utils.flops_counter import FlopsCounter
from ..utils.fsdp_utils import (
    get_fsdp_wrap_policy,
    get_init_fn,
    load_fsdp_model,
    load_fsdp_optimizer,
    offload_fsdp_model,
    offload_fsdp_optimizer,
)
from ..utils.model_utils import print_model_size
from ..utils.tokenizer import get_processor, get_tokenizer
from ..utils.torch_dtypes import PrecisionType
from ..utils.torch_functional import AnyPrecisionAdamW, get_constant_schedule_with_warmup
from .config import ActorConfig, CriticConfig, FSDPConfig, ModelConfig, OptimConfig, WorkerConfig
from .rollout import vLLMRollout
from .sharding_manager import FSDPVLLMShardingManager
from .sharding_manager.fsdp_ulysses import FSDPUlyssesShardingManager
import tracemalloc
import gc
import os
from datetime import datetime
import pickle


class FSDPWorker(Worker):
    def __init__(
        self,
        config: WorkerConfig,
        role: Literal["actor", "critic", "rollout", "ref", "actor_rollout", "actor_rollout_ref"],
    ):
        super().__init__()
        self.config = config
        self.role = role
        self._cache = {}
        
        # Initialize memory tracking for ALL ranks
        self.enable_memory_tracking = os.environ.get('ENABLE_MEMORY_TRACKING', '1') == '1'
        self.memory_snapshot_dir = os.environ.get('MEMORY_SNAPSHOT_DIR', '/tmp/memory_snapshots')
        self.memory_log_all_ranks = os.environ.get('MEMORY_LOG_ALL_RANKS', '1') == '1'  # Log from all ranks by default
        
        if self.enable_memory_tracking:
            # Create rank-specific directory
            self.rank_snapshot_dir = os.path.join(self.memory_snapshot_dir, f"rank_{self.rank}")
            os.makedirs(self.rank_snapshot_dir, exist_ok=True)
            tracemalloc.start()
            self.memory_snapshots = []
            self.update_count = 0
            self._print_memory_rank(f"Memory tracking enabled for rank {self.rank}. Snapshots will be saved to {self.rank_snapshot_dir}")
            
            # Initialize memory baseline
            self.baseline_cpu_memory = psutil.virtual_memory().used / (1024**3)

        if not dist.is_initialized():
            dist.init_process_group(backend="nccl")

        # improve numerical stability
        torch.backends.cuda.matmul.allow_tf32 = False
        torch.backends.cuda.matmul.allow_bf16_reduced_precision_reduction = False

        self._has_actor = self.role in ["actor", "actor_rollout", "actor_rollout_ref"]
        self._has_critic = self.role == "critic"
        self._has_rollout = self.role in ["rollout", "actor_rollout", "actor_rollout_ref"]
        self._has_ref = self.role in ["ref", "actor_rollout_ref"]
        if self._has_actor and self._has_critic:
            raise ValueError("Actor and critic cannot be both initialized.")

        if self.config.actor.disable_kl:
            self._has_ref = False

        self._use_param_offload = False
        self._use_optimizer_offload = False
        self._use_ref_param_offload = False
        if self._has_actor:
            self._use_param_offload = self.config.actor.offload.offload_params
            self._use_optimizer_offload = self.config.actor.offload.offload_optimizer
            self._init_dist_mesh(self.config.actor, "actor")

        if self._has_critic:
            self._use_param_offload = self.config.critic.offload.offload_params
            self._use_optimizer_offload = self.config.critic.offload.offload_optimizer
            self._init_dist_mesh(self.config.critic, "critic")

        if self._has_ref:  # NOTE: it seems that manual offload is slower than FSDP offload
            self._use_ref_param_offload = self.config.ref.offload.offload_params
    
<<<<<<< HEAD
=======
    def _print_memory_rank(self, *args, **kwargs):
        """Print memory debug info for all ranks or just rank 0."""
        if self.memory_log_all_ranks or self.rank == 0:
            print(f"[Rank {self.rank}]", *args, **kwargs)
    
    def _take_memory_snapshot(self, tag: str):
        """Take a detailed memory snapshot for debugging."""
        if not self.enable_memory_tracking:
            return
        
        # Get current memory usage
        current, peak = tracemalloc.get_traced_memory()
        cpu_percent = psutil.virtual_memory().percent
        cpu_used_gb = psutil.virtual_memory().used / (1024**3)
        
        # Calculate deltas from baseline
        cpu_delta = cpu_used_gb - self.baseline_cpu_memory
        
        snapshot = tracemalloc.take_snapshot()
        self.memory_snapshots.append({
            'tag': tag,
            'timestamp': datetime.now().isoformat(),
            'rank': self.rank,
            'role': self.role,
            'tracemalloc_current_mb': current / (1024**2),
            'tracemalloc_peak_mb': peak / (1024**2),
            'cpu_percent': cpu_percent,
            'cpu_used_gb': cpu_used_gb,
            'cpu_delta_gb': cpu_delta,
            'snapshot': snapshot
        })
        
        # Print summary
        self._print_memory_rank(f"\n[Memory Snapshot - {tag}]")
        self._print_memory_rank(f"  Role: {self.role}")
        self._print_memory_rank(f"  CPU: {cpu_percent:.1f}% ({cpu_used_gb:.2f} GB used, Δ{cpu_delta:+.2f})")
        self._print_memory_rank(f"  Tracemalloc: {current / (1024**2):.2f} MB current, {peak / (1024**2):.2f} MB peak")
        
        # Print top Python memory allocations from tracemalloc
        if len(self.memory_snapshots) > 1:
            prev_snapshot = self.memory_snapshots[-2]['snapshot']
            top_stats = snapshot.compare_to(prev_snapshot, 'traceback')
            
            significant_changes = [stat for stat in top_stats if abs(stat.size_diff) > 10*1024*1024]  # > 10MB
            if significant_changes:
                self._print_memory_rank(f"\n  Top Python memory changes (>10MB):")
                for i, stat in enumerate(significant_changes[:5]):
                    self._print_memory_rank(f"    {stat.size_diff / (1024**2):+.2f} MB ({stat.count_diff:+d} blocks)")
                    # Show just the file and line, not full traceback
                    if stat.traceback:
                        frame = stat.traceback[-1]
                        self._print_memory_rank(f"      {frame.filename}:{frame.lineno}")
        
        # Print top 10 memory users by class
        self._print_memory_rank(f"\n  Top 10 memory users by class:")
        self._print_top_memory_by_class()
        
        # Synchronize across all ranks to ensure consistent logging
        if dist.is_initialized():
            dist.barrier()
    
    def _check_for_memory_leaks(self):
        """Check for potential memory leaks."""
        if not self.enable_memory_tracking or len(self.memory_snapshots) < 5:
            return
        
        # Check if memory is consistently increasing
        recent_snapshots = self.memory_snapshots[-5:]
        cpu_trend = [s['cpu_used_gb'] for s in recent_snapshots]
        
        cpu_increasing = all(cpu_trend[i] <= cpu_trend[i+1] for i in range(len(cpu_trend)-1))
        
        # Calculate total increase
        cpu_increase = cpu_trend[-1] - cpu_trend[0]
        
        if cpu_increasing and cpu_increase > 0.5:
            self._print_memory_rank(f"\n[WARNING] Potential memory leak detected on rank {self.rank}!")
            self._print_memory_rank(f"  CPU memory increasing: {' -> '.join(f'{x:.2f}GB' for x in cpu_trend)}")
            self._print_memory_rank(f"  Total increase: {cpu_increase:.2f} GB")
            
            # Print top memory users by class
            self._print_memory_rank(f"\n  Memory usage by class:")
            self._print_top_memory_by_class()
            
            # Force garbage collection
            self._print_memory_rank("  Running garbage collection...")
            collected = gc.collect()
            self._print_memory_rank(f"  Collected {collected} objects")
            torch.cuda.empty_cache()
            
            # Take another snapshot after GC
            self._take_memory_snapshot("after_gc")
    
    def _print_top_memory_by_class(self):
        """Print top 10 memory users by class with total size for all objects of each class."""
        try:
            import sys
            from collections import defaultdict
            
            # Track total size by class
            class_sizes = defaultdict(lambda: {'count': 0, 'total_size': 0})
            
            for obj in gc.get_objects():
                try:
                    # Get object size
                    obj_size = sys.getsizeof(obj)
                    
                    # Get class name with module for better identification
                    obj_class = obj.__class__
                    class_name = f"{obj_class.__module__}.{obj_class.__name__}" if hasattr(obj_class, '__module__') else obj_class.__name__
                    
                    # Special handling for tensors to include device info
                    if torch.is_tensor(obj):
                        device = str(obj.device)
                        dtype = str(obj.dtype)
                        shape = str(tuple(obj.shape))
                        class_name = f"torch.Tensor[{device},{dtype},{shape}]"
                        # For tensors, use actual memory size
                        if obj.is_cuda:
                            obj_size = obj.element_size() * obj.nelement()
                    
                    class_sizes[class_name]['count'] += 1
                    class_sizes[class_name]['total_size'] += obj_size
                except:
                    # Skip objects we can't get size of
                    pass
            
            # Sort by total size and get top 10
            sorted_classes = sorted(class_sizes.items(), key=lambda x: x[1]['total_size'], reverse=True)[:10]
            
            # Print results
            total_tracked = sum(info['total_size'] for _, info in class_sizes.items())
            self._print_memory_rank(f"    Total tracked memory: {total_tracked / (1024**3):.3f} GB")
            self._print_memory_rank(f"    Top 10 classes by total memory:")
            
            for i, (class_name, info) in enumerate(sorted_classes, 1):
                size_gb = info['total_size'] / (1024**3)
                size_mb = info['total_size'] / (1024**2)
                
                # Use GB for large sizes, MB for smaller
                if size_gb >= 0.1:
                    size_str = f"{size_gb:.3f} GB"
                else:
                    size_str = f"{size_mb:.1f} MB"
                
                percentage = (info['total_size'] / total_tracked * 100) if total_tracked > 0 else 0
                self._print_memory_rank(f"    {i:2d}. {class_name}: {info['count']:,} objects, {size_str} ({percentage:.1f}%)")
                
        except Exception as e:
            self._print_memory_rank(f"  Failed to get memory by class: {e}")

>>>>>>> 92d069e7
    def _init_dist_mesh(self, config: Union[ActorConfig, CriticConfig], role: Literal["actor", "critic"]):
        world_size = dist.get_world_size()
        # create main device mesh
        fsdp_size = config.fsdp.fsdp_size
        if fsdp_size <= 0 or fsdp_size >= world_size:
            self.device_mesh = init_device_mesh("cuda", mesh_shape=(world_size,), mesh_dim_names=("fsdp",))
        else:  # hsdp
            self.device_mesh = init_device_mesh(
                "cuda", mesh_shape=(world_size // fsdp_size, fsdp_size), mesh_dim_names=("ddp", "fsdp")
            )

        # create ulysses device mesh
        if config.ulysses_size > 1:
            self.ulysses_device_mesh = init_device_mesh(
                "cuda",
                mesh_shape=(world_size // config.ulysses_size, config.ulysses_size),
                mesh_dim_names=("dp", "sp"),
            )
        else:
            self.ulysses_device_mesh = None

        self.ulysses_sharding_manager = FSDPUlyssesShardingManager(self.ulysses_device_mesh)

        # validate and normalize config
        if self.config.rollout.n > 1:
            config.global_batch_size *= self.config.rollout.n
            self.print_rank0(f"{role} will use global batch size {config.global_batch_size}.")

        config.global_batch_size_per_device = (
            config.global_batch_size * config.ulysses_size
        ) // self.device_mesh.size()
        if config.global_batch_size_per_device == 0:
            raise ValueError(f"{role} global batch size * ulysses size must be larger than num gpus.")

        if config.global_batch_size_per_device % config.micro_batch_size_per_device_for_update != 0:
            raise ValueError(f"{role} global batch size per device must be divisible by the micro batch size.")

        if (
            config.fsdp.enable_cpu_offload
            and config.global_batch_size_per_device != config.micro_batch_size_per_device_for_update
        ):
            raise ValueError(f"{role} cannot use FSDP's CPU offload when gradient accumulation is enabled.")

    def _build_model_optimizer(
        self,
        model_config: ModelConfig,
        fsdp_config: FSDPConfig,
        optim_config: Optional[OptimConfig],
        padding_free: bool,
        role: Literal["actor", "critic", "ref"],
    ) -> None:
        if role != "ref":  # ref model's tokenizer is same as actor
            self.tokenizer = get_tokenizer(
                model_config.tokenizer_path,
                trust_remote_code=model_config.trust_remote_code,
                use_fast=True,
            )
            self.processor = get_processor(
                model_config.tokenizer_path,
                trust_remote_code=model_config.trust_remote_code,
                use_fast=True,
            )
            self.model_config = AutoConfig.from_pretrained(
                model_config.model_path,
                trust_remote_code=model_config.trust_remote_code,
                bos_token_id=self.tokenizer.bos_token_id,
                eos_token_id=self.tokenizer.eos_token_id,
                pad_token_id=self.tokenizer.pad_token_id,
                **model_config.override_config,
            )

            try:
                self.generation_config = GenerationConfig.from_pretrained(model_config.model_path)
            except Exception:
                self.generation_config = GenerationConfig.from_model_config(self.model_config)

            self.print_rank0(f"Model config: {self.model_config}")

        if padding_free:
            apply_ulysses_patch(self.model_config.model_type)
            self.print_rank0("Ulysses patch applied!")

        if fsdp_config.torch_dtype is None:
            torch_dtype = torch.float32 if role != "ref" else torch.bfloat16
        else:
            torch_dtype = PrecisionType.to_dtype(fsdp_config.torch_dtype)

        if role == "critic":
            auto_class = AutoModelForTokenClassification
        elif type(self.model_config) in AutoModelForVision2Seq._model_mapping.keys():
            auto_class = AutoModelForVision2Seq
        else:
            auto_class = AutoModelForCausalLM

        if (not fsdp_config.enable_rank0_init) or self.device_mesh.get_local_rank("fsdp") == 0:
            model = auto_class.from_pretrained(
                model_config.model_path,
                config=self.model_config,
                torch_dtype=torch_dtype,
                attn_implementation="flash_attention_2",
                device_map="cpu" if fsdp_config.enable_rank0_init else "cuda",
                low_cpu_mem_usage=True,
                trust_remote_code=model_config.trust_remote_code,
            )
        else:
            with no_init_weights(), init_empty_weights():
                model = auto_class.from_config(
                    self.model_config,
                    torch_dtype=torch_dtype,
                    attn_implementation="flash_attention_2",
                    trust_remote_code=model_config.trust_remote_code,
                )

        model = cast(PreTrainedModel, model)  # lint
        model.tie_weights()  # avoid hanging
        model = model.to(torch_dtype)
        if model_config.enable_gradient_checkpointing:
            model.gradient_checkpointing_enable(gradient_checkpointing_kwargs={"use_reentrant": False})

        if role == "ref":
            model.requires_grad_(False)

        if model_config.freeze_vision_tower:
            if hasattr(model, "model") and hasattr(model.model, "visual"):  # transformers >= 4.52.0
                model.model.visual.requires_grad_(False)
                fsdp_config.use_orig_params = True
                self.print_rank0("Vision tower is set to not trainable.")
            elif hasattr(model, "visual"):  # transformers < 4.52.0
                model.visual.requires_grad_(False)
                fsdp_config.use_orig_params = True
                self.print_rank0("Vision tower is set to not trainable.")
            else:
                self.print_rank0("No vision tower found.")

        dist.barrier()
        print_model_size(model)
        mixed_precision = MixedPrecision(
            param_dtype=PrecisionType.to_dtype(fsdp_config.mp_param_dtype),
            reduce_dtype=PrecisionType.to_dtype(fsdp_config.mp_reduce_dtype),
            buffer_dtype=PrecisionType.to_dtype(fsdp_config.mp_buffer_dtype),
        )
        auto_wrap_policy = get_fsdp_wrap_policy(model)
        self.print_rank0(f"FSDP wrap policy: {auto_wrap_policy}.")

        if self.device_mesh.ndim == 2:
            if fsdp_config.enable_full_shard:
                sharding_strategy = ShardingStrategy.HYBRID_SHARD
            else:
                sharding_strategy = ShardingStrategy._HYBRID_SHARD_ZERO2
        else:
            if fsdp_config.enable_full_shard:
                sharding_strategy = ShardingStrategy.FULL_SHARD
            else:
                sharding_strategy = ShardingStrategy.SHARD_GRAD_OP

        if fsdp_config.enable_cpu_offload:
            cpu_offload = CPUOffload(offload_params=True)
        else:
            cpu_offload = None

        if fsdp_config.enable_rank0_init:
            sync_module_states = True
            param_init_fn = get_init_fn(model, device="cuda") if self.rank != 0 else None
        else:
            sync_module_states = False
            param_init_fn = None

        fsdp_module = FSDP(
            model,
            sharding_strategy=sharding_strategy,
            cpu_offload=cpu_offload,
            auto_wrap_policy=auto_wrap_policy,
            mixed_precision=mixed_precision,
            param_init_fn=param_init_fn,
            device_id=torch.cuda.current_device(),
            sync_module_states=sync_module_states,
            forward_prefetch=False,
            use_orig_params=fsdp_config.use_orig_params,
            device_mesh=self.device_mesh,
        )

        if role in ["actor", "critic"]:
            self.fsdp_module = fsdp_module
            if optim_config.strategy == "adamw":
                self.optimizer = torch.optim.AdamW(
                    filter(lambda p: p.requires_grad, self.fsdp_module.parameters()),
                    lr=optim_config.lr,
                    betas=optim_config.betas,
                    weight_decay=optim_config.weight_decay,
                    fused=True,
                )
            elif optim_config.strategy == "adamw_bf16":
                self.optimizer = AnyPrecisionAdamW(
                    filter(lambda p: p.requires_grad, self.fsdp_module.parameters()),
                    lr=optim_config.lr,
                    betas=optim_config.betas,
                    weight_decay=optim_config.weight_decay,
                )
            else:
                raise NotImplementedError(f"Optimizer {optim_config.strategy} not supported.")

            if optim_config.lr_warmup_steps is not None:
                num_warmup_steps = optim_config.lr_warmup_steps
            else:
                num_warmup_steps = int(optim_config.lr_warmup_ratio * optim_config.training_steps)

            self.lr_scheduler = get_constant_schedule_with_warmup(
                optimizer=self.optimizer, num_warmup_steps=num_warmup_steps
            )
            if self._use_param_offload:
                offload_fsdp_model(self.fsdp_module)

            if self._use_optimizer_offload:
                offload_fsdp_optimizer(optimizer=self.optimizer)
        else:
            self.ref_fsdp_module = fsdp_module
            if self._use_ref_param_offload:
                offload_fsdp_model(self.ref_fsdp_module)

    def _build_rollout(self) -> None:
        tp_size = self.config.rollout.tensor_parallel_size
        dp_size = self.world_size // tp_size
        if self.world_size % tp_size != 0:
            raise ValueError(f"rollout world size {self.world_size} is not divisible by tp size {tp_size}.")

        rollout_device_mesh = init_device_mesh("cuda", mesh_shape=(dp_size, tp_size), mesh_dim_names=("dp", "tp"))
        self.rollout = vLLMRollout(
            model_path=self.config.actor.model.model_path,
            config=self.config.rollout,
            tokenizer=self.tokenizer,
            processor=self.processor,
        )
        self.rollout_sharding_manager = FSDPVLLMShardingManager(
            module=self.fsdp_module,
            inference_engine=self.rollout.inference_engine,
            device_mesh=rollout_device_mesh,
            use_param_offload=self._use_param_offload,
        )

    @register(dispatch_mode=Dispatch.ONE_TO_ALL)
    def init_model(self):
        if self._has_critic:
            self._build_model_optimizer(
                model_config=self.config.critic.model,
                fsdp_config=self.config.critic.fsdp,
                optim_config=self.config.critic.optim,
                padding_free=self.config.critic.padding_free,
                role="critic",
            )

        if self._has_actor:
            self._build_model_optimizer(
                model_config=self.config.actor.model,
                fsdp_config=self.config.actor.fsdp,
                optim_config=self.config.actor.optim,
                padding_free=self.config.actor.padding_free,
                role="actor",
            )

        if self._has_ref:
            self._build_model_optimizer(
                model_config=self.config.actor.model,
                fsdp_config=self.config.ref.fsdp,
                optim_config=None,
                padding_free=self.config.ref.padding_free,
                role="ref",
            )

        if self._has_actor:
            from .actor.dp_actor import DataParallelPPOActor  # lazy import

            self.actor = DataParallelPPOActor(
                config=self.config.actor,
                actor_module=self.fsdp_module,
                actor_optimizer=self.optimizer,
            )

        if self._has_critic:
            from .critic.dp_critic import DataParallelPPOCritic  # lazy import

            self.critic = DataParallelPPOCritic(
                config=self.config,
                critic_module=self.fsdp_module,
                critic_optimizer=self.optimizer,
            )

        if self._has_rollout:  # must after actor
            self._build_rollout()

        if self._has_ref:
            from .actor.dp_actor import DataParallelPPOActor  # lazy import

            self.ref_policy = DataParallelPPOActor(
                config=self.config.ref,
                actor_module=self.ref_fsdp_module,
            )

        if self._has_actor or self._has_critic:
            self.flops_counter = FlopsCounter(self.model_config)
            self.checkpoint_manager = FSDPCheckpointManager(
                model=self.fsdp_module,
                optimizer=self.optimizer,
                lr_scheduler=self.lr_scheduler,
                processing_class=self.processor or self.tokenizer,
            )

    @register(dispatch_mode=Dispatch.ONE_TO_ALL)
    def save_checkpoint(self, path: str, save_model_only: bool = False):
        assert self._has_actor or self._has_critic
        if self._use_param_offload:
            load_fsdp_model(self.fsdp_module)

        self.checkpoint_manager.save_checkpoint(path, save_model_only)
        dist.barrier()
        if self._use_param_offload:
            offload_fsdp_model(self.fsdp_module)

    @register(dispatch_mode=Dispatch.ONE_TO_ALL)
    def load_checkpoint(self, path: str):
        assert self._has_actor or self._has_critic
        if self._use_param_offload:
            load_fsdp_model(self.fsdp_module)

        self.checkpoint_manager.load_checkpoint(path)
        dist.barrier()
        if self._use_param_offload:
            offload_fsdp_model(self.fsdp_module)

        if self._use_optimizer_offload:  # avoid OOM in resuming
            offload_fsdp_optimizer(self.optimizer)

    def _process_multi_modal_inputs(self, data: DataProto):
        if "multi_modal_data" not in data.non_tensor_batch:
            return

        if "uid" in self._cache and not np.all(data.non_tensor_batch["uid"] == self._cache["uid"]):
            if self.enable_memory_tracking:
                self._print_memory_rank(f"  Clearing cache due to UID mismatch")
            self._cache.clear()

        if "multi_modal_inputs" not in self._cache:
            min_pixels = data.meta_info["min_pixels"]
            max_pixels = data.meta_info["max_pixels"]
            video_fps = data.meta_info["video_fps"]
            batch_multi_modal_inputs = []
            for multi_modal_data in data.non_tensor_batch["multi_modal_data"]:
                images, videos = [], []
                if "images" in multi_modal_data:
                    for image in multi_modal_data["images"]:
                        images.append(process_image(image, min_pixels, max_pixels))

                if "videos" in multi_modal_data:
                    for video in multi_modal_data["videos"]:
                        videos.append(process_video(video, min_pixels, max_pixels, video_fps))

                if len(images) != 0:
                    # it's necessary to add `dict` to properly convert batch features to dict
                    # otherwise the batch features will be converted to dict keys
                    # see https://github.com/hiyouga/EasyR1/pull/339
                    multi_modal_inputs = dict(self.processor.image_processor(images=images, return_tensors="pt"))
                    multi_modal_inputs = {k: v.to(torch.cuda.current_device()) for k, v in multi_modal_inputs.items()}
                    batch_multi_modal_inputs.append(multi_modal_inputs)
                elif len(videos) != 0:
                    multi_modal_inputs = dict(
                        self.processor.image_processor(images=None, videos=videos, return_tensors="pt")
                    )
                    multi_modal_inputs = {k: v.to(torch.cuda.current_device()) for k, v in multi_modal_inputs.items()}
                    batch_multi_modal_inputs.append(multi_modal_inputs)
                else:  # text-only data
                    batch_multi_modal_inputs.append({})

            self._cache["uid"] = data.non_tensor_batch["uid"]
            self._cache["multi_modal_inputs"] = np.array(batch_multi_modal_inputs, dtype=object)

        data.non_tensor_batch["multi_modal_inputs"] = self._cache["multi_modal_inputs"]

    @register(dispatch_mode=Dispatch.DP_COMPUTE_PROTO)
    def update_actor(self, data: DataProto):
        assert self._has_actor
        
        if self.enable_memory_tracking:
            self.update_count += 1
            self._take_memory_snapshot(f"update_actor_start_{self.update_count}")

        self._process_multi_modal_inputs(data)
        data = data.to(torch.cuda.current_device())

        if self._use_param_offload:
            load_fsdp_model(self.fsdp_module)

        if self._use_optimizer_offload:
            load_fsdp_optimizer(optimizer=self.optimizer)

        with self.ulysses_sharding_manager:
            data = self.ulysses_sharding_manager.preprocess_data(data=data)
            with Timer(name="update_policy", logger=None) as timer:
                metrics = self.actor.update_policy(data=data)

            delta_time = timer.last
            global_num_tokens = data.meta_info["global_token_num"]
            estimated_flops, promised_flops = self.flops_counter.estimate_flops(global_num_tokens, delta_time)
            metrics["perf/mfu_actor"] = (
                estimated_flops * self.config.actor.ppo_epochs / (promised_flops * self.world_size)
            )
            metrics["perf/cpu_memory_used_gb"] = psutil.virtual_memory().used / (1024**3)

            self.lr_scheduler.step()
            lr = self.lr_scheduler.get_last_lr()[0]
            metrics["actor/lr"] = lr

            # Metrics should be in non_tensor_batch instead of meta_info, as DataProto not concat meta_info.
            output = DataProto(
                non_tensor_batch={
                    key: np.array([value] if np.isscalar(value) else value) for key, value in metrics.items()
                }
            )

        if self._use_param_offload:
            offload_fsdp_model(self.fsdp_module)

        if self._use_optimizer_offload:
            offload_fsdp_optimizer(optimizer=self.optimizer)

        output = output.to("cpu")
        
        if self.enable_memory_tracking:
            self._take_memory_snapshot(f"update_actor_end_{self.update_count}")
            self._check_for_memory_leaks()
            
            # Clear any cached data that might be holding references
            if self.update_count % 5 == 0:
                self._print_memory_rank(f"\n[Clearing caches at update {self.update_count}]")
                if hasattr(self, '_cache'):
                    cache_size = len(str(self._cache))
                    self._print_memory_rank(f"  Cache size before clear: ~{cache_size} bytes")
                    self._cache.clear()
                gc.collect()
                torch.cuda.empty_cache()
                self._take_memory_snapshot(f"after_cache_clear_{self.update_count}")
        
        return output

    @register(dispatch_mode=Dispatch.ONE_TO_ALL)
    def prepare_rollout_engine(self):
        self.rollout_sharding_manager.load_vllm_and_sync_weights()

    @register(dispatch_mode=Dispatch.ONE_TO_ALL)
    def release_rollout_engine(self):
        self.rollout_sharding_manager.offload_vllm()

    @register(dispatch_mode=Dispatch.DP_COMPUTE_PROTO)
    def generate_sequences(self, prompts: DataProto):
        assert self._has_rollout
        
        if self.enable_memory_tracking:
            self._take_memory_snapshot(f"generate_sequences_start")

        meta_info = {
            "eos_token_id": self.generation_config.eos_token_id
            if self.generation_config is not None
            else self.tokenizer.eos_token_id,
            "pad_token_id": self.generation_config.pad_token_id
            if self.generation_config is not None
            else self.tokenizer.pad_token_id,
        }
        prompts.meta_info.update(meta_info)

        prompts = self.rollout_sharding_manager.preprocess_data(prompts)
        output = self.rollout.generate_sequences(prompts=prompts)
        output = self.rollout_sharding_manager.postprocess_data(output)

        output = output.to("cpu")
        
        if self.enable_memory_tracking:
            self._take_memory_snapshot(f"generate_sequences_end")
        
        return output

    @register(dispatch_mode=Dispatch.DP_COMPUTE_PROTO)
    def compute_log_probs(self, data: DataProto):
        assert self._has_actor
        
        if self.enable_memory_tracking:
            self._take_memory_snapshot(f"compute_log_probs_start")

        self._process_multi_modal_inputs(data)
        data = data.to(torch.cuda.current_device())

        if self._use_param_offload:
            load_fsdp_model(self.fsdp_module)

        # we should always recompute old_log_probs when it is HybridEngine
        data.meta_info["temperature"] = self.config.rollout.temperature
        # perform recompute log_prob
        with self.ulysses_sharding_manager:
            data = self.ulysses_sharding_manager.preprocess_data(data)
            output = self.actor.compute_log_prob(data=data)
            output = DataProto.from_dict(
                tensors={"old_log_probs": output}, meta_info={"temperature": self.config.rollout.temperature}
            )
            output = self.ulysses_sharding_manager.postprocess_data(output)
            print("Log probs computed.")

        # https://pytorch.org/docs/stable/notes/fsdp.html#fsdp-notes
        # unshard the root FSDP module
        if self.world_size > 1:
            self.fsdp_module._handle.reshard(True)

        if self._use_param_offload:
            offload_fsdp_model(self.fsdp_module)

        output = output.to("cpu")
        
        if self.enable_memory_tracking:
            self._take_memory_snapshot(f"compute_log_probs_end")
        
        return output

    @register(dispatch_mode=Dispatch.DP_COMPUTE_PROTO)
    def compute_ref_log_probs(self, data: DataProto):
        assert self._has_ref

        self._process_multi_modal_inputs(data)
        data = data.to(torch.cuda.current_device())

        if self._use_ref_param_offload:
            load_fsdp_model(self.ref_fsdp_module)

        data.meta_info["temperature"] = self.config.rollout.temperature
        with self.ulysses_sharding_manager:
            data = self.ulysses_sharding_manager.preprocess_data(data)
            output = self.ref_policy.compute_log_prob(data=data)
            output = DataProto.from_dict(tensors={"ref_log_probs": output})
            output = self.ulysses_sharding_manager.postprocess_data(output)

        # https://pytorch.org/docs/stable/notes/fsdp.html#fsdp-notes
        # unshard the root FSDP module
        if self.world_size > 1:
            self.ref_fsdp_module._handle.reshard(True)

        if self._use_ref_param_offload:
            offload_fsdp_model(self.ref_fsdp_module)

        output = output.to("cpu")
        return output

    @register(dispatch_mode=Dispatch.DP_COMPUTE_PROTO)
    def compute_values(self, data: DataProto):
        assert self._has_critic

        self._process_multi_modal_inputs(data)
        data = data.to(torch.cuda.current_device())

        if self._use_param_offload:
            load_fsdp_model(self.fsdp_module)

        with self.ulysses_sharding_manager:
            data = self.ulysses_sharding_manager.preprocess_data(data=data)
            values = self.critic.compute_values(data=data)
            output = DataProto.from_dict(tensors={"values": values})
            output = self.ulysses_sharding_manager.postprocess_data(data=output)

        if self._use_param_offload:
            offload_fsdp_model(self.fsdp_module)

        output = output.to("cpu")
        return output

    @register(dispatch_mode=Dispatch.DP_COMPUTE_PROTO)
    def update_critic(self, data: DataProto):
        assert self._has_critic
        
        if self.enable_memory_tracking:
            self.update_count += 1
            self._take_memory_snapshot(f"update_critic_start_{self.update_count}")

        self._process_multi_modal_inputs(data)
        data = data.to(torch.cuda.current_device())

        if self._use_param_offload:
            load_fsdp_model(self.fsdp_module)

        if self._use_optimizer_offload:
            load_fsdp_optimizer(optimizer=self.optimizer)

        with self.ulysses_sharding_manager:
            data = self.ulysses_sharding_manager.preprocess_data(data=data)
            with Timer(name="update_critic", logger=None) as timer:
                metrics = self.critic.update_critic(data=data)

            delta_time = timer.last
            global_num_tokens = data.meta_info["global_token_num"]
            estimated_flops, promised_flops = self.flops_counter.estimate_flops(global_num_tokens, delta_time)
            metrics["perf/mfu_critic"] = (
                estimated_flops * self.config.actor.ppo_epochs / (promised_flops * self.world_size)
            )

            self.lr_scheduler.step()
            lr = self.lr_scheduler.get_last_lr()[0]
            metrics["critic/lr"] = lr

            # Metrics should be in non_tensor_batch instead of meta_info, as DataProto not concat meta_info.
            output = DataProto(
                non_tensor_batch={
                    metric: np.array([value] if np.isscalar(value) else value) for metric, value in metrics.items()
                }
            )

        if self._use_param_offload:
            offload_fsdp_model(self.fsdp_module)

        if self._use_optimizer_offload:
            offload_fsdp_optimizer(optimizer=self.optimizer)

        output = output.to("cpu")
        
        if self.enable_memory_tracking:
            self._take_memory_snapshot(f"update_critic_end_{self.update_count}")
            self._check_for_memory_leaks()
        
        return output<|MERGE_RESOLUTION|>--- conflicted
+++ resolved
@@ -59,11 +59,6 @@
 from .rollout import vLLMRollout
 from .sharding_manager import FSDPVLLMShardingManager
 from .sharding_manager.fsdp_ulysses import FSDPUlyssesShardingManager
-import tracemalloc
-import gc
-import os
-from datetime import datetime
-import pickle
 
 
 class FSDPWorker(Worker):
@@ -76,23 +71,6 @@
         self.config = config
         self.role = role
         self._cache = {}
-        
-        # Initialize memory tracking for ALL ranks
-        self.enable_memory_tracking = os.environ.get('ENABLE_MEMORY_TRACKING', '1') == '1'
-        self.memory_snapshot_dir = os.environ.get('MEMORY_SNAPSHOT_DIR', '/tmp/memory_snapshots')
-        self.memory_log_all_ranks = os.environ.get('MEMORY_LOG_ALL_RANKS', '1') == '1'  # Log from all ranks by default
-        
-        if self.enable_memory_tracking:
-            # Create rank-specific directory
-            self.rank_snapshot_dir = os.path.join(self.memory_snapshot_dir, f"rank_{self.rank}")
-            os.makedirs(self.rank_snapshot_dir, exist_ok=True)
-            tracemalloc.start()
-            self.memory_snapshots = []
-            self.update_count = 0
-            self._print_memory_rank(f"Memory tracking enabled for rank {self.rank}. Snapshots will be saved to {self.rank_snapshot_dir}")
-            
-            # Initialize memory baseline
-            self.baseline_cpu_memory = psutil.virtual_memory().used / (1024**3)
 
         if not dist.is_initialized():
             dist.init_process_group(backend="nccl")
@@ -126,161 +104,7 @@
 
         if self._has_ref:  # NOTE: it seems that manual offload is slower than FSDP offload
             self._use_ref_param_offload = self.config.ref.offload.offload_params
-    
-<<<<<<< HEAD
-=======
-    def _print_memory_rank(self, *args, **kwargs):
-        """Print memory debug info for all ranks or just rank 0."""
-        if self.memory_log_all_ranks or self.rank == 0:
-            print(f"[Rank {self.rank}]", *args, **kwargs)
-    
-    def _take_memory_snapshot(self, tag: str):
-        """Take a detailed memory snapshot for debugging."""
-        if not self.enable_memory_tracking:
-            return
-        
-        # Get current memory usage
-        current, peak = tracemalloc.get_traced_memory()
-        cpu_percent = psutil.virtual_memory().percent
-        cpu_used_gb = psutil.virtual_memory().used / (1024**3)
-        
-        # Calculate deltas from baseline
-        cpu_delta = cpu_used_gb - self.baseline_cpu_memory
-        
-        snapshot = tracemalloc.take_snapshot()
-        self.memory_snapshots.append({
-            'tag': tag,
-            'timestamp': datetime.now().isoformat(),
-            'rank': self.rank,
-            'role': self.role,
-            'tracemalloc_current_mb': current / (1024**2),
-            'tracemalloc_peak_mb': peak / (1024**2),
-            'cpu_percent': cpu_percent,
-            'cpu_used_gb': cpu_used_gb,
-            'cpu_delta_gb': cpu_delta,
-            'snapshot': snapshot
-        })
-        
-        # Print summary
-        self._print_memory_rank(f"\n[Memory Snapshot - {tag}]")
-        self._print_memory_rank(f"  Role: {self.role}")
-        self._print_memory_rank(f"  CPU: {cpu_percent:.1f}% ({cpu_used_gb:.2f} GB used, Δ{cpu_delta:+.2f})")
-        self._print_memory_rank(f"  Tracemalloc: {current / (1024**2):.2f} MB current, {peak / (1024**2):.2f} MB peak")
-        
-        # Print top Python memory allocations from tracemalloc
-        if len(self.memory_snapshots) > 1:
-            prev_snapshot = self.memory_snapshots[-2]['snapshot']
-            top_stats = snapshot.compare_to(prev_snapshot, 'traceback')
-            
-            significant_changes = [stat for stat in top_stats if abs(stat.size_diff) > 10*1024*1024]  # > 10MB
-            if significant_changes:
-                self._print_memory_rank(f"\n  Top Python memory changes (>10MB):")
-                for i, stat in enumerate(significant_changes[:5]):
-                    self._print_memory_rank(f"    {stat.size_diff / (1024**2):+.2f} MB ({stat.count_diff:+d} blocks)")
-                    # Show just the file and line, not full traceback
-                    if stat.traceback:
-                        frame = stat.traceback[-1]
-                        self._print_memory_rank(f"      {frame.filename}:{frame.lineno}")
-        
-        # Print top 10 memory users by class
-        self._print_memory_rank(f"\n  Top 10 memory users by class:")
-        self._print_top_memory_by_class()
-        
-        # Synchronize across all ranks to ensure consistent logging
-        if dist.is_initialized():
-            dist.barrier()
-    
-    def _check_for_memory_leaks(self):
-        """Check for potential memory leaks."""
-        if not self.enable_memory_tracking or len(self.memory_snapshots) < 5:
-            return
-        
-        # Check if memory is consistently increasing
-        recent_snapshots = self.memory_snapshots[-5:]
-        cpu_trend = [s['cpu_used_gb'] for s in recent_snapshots]
-        
-        cpu_increasing = all(cpu_trend[i] <= cpu_trend[i+1] for i in range(len(cpu_trend)-1))
-        
-        # Calculate total increase
-        cpu_increase = cpu_trend[-1] - cpu_trend[0]
-        
-        if cpu_increasing and cpu_increase > 0.5:
-            self._print_memory_rank(f"\n[WARNING] Potential memory leak detected on rank {self.rank}!")
-            self._print_memory_rank(f"  CPU memory increasing: {' -> '.join(f'{x:.2f}GB' for x in cpu_trend)}")
-            self._print_memory_rank(f"  Total increase: {cpu_increase:.2f} GB")
-            
-            # Print top memory users by class
-            self._print_memory_rank(f"\n  Memory usage by class:")
-            self._print_top_memory_by_class()
-            
-            # Force garbage collection
-            self._print_memory_rank("  Running garbage collection...")
-            collected = gc.collect()
-            self._print_memory_rank(f"  Collected {collected} objects")
-            torch.cuda.empty_cache()
-            
-            # Take another snapshot after GC
-            self._take_memory_snapshot("after_gc")
-    
-    def _print_top_memory_by_class(self):
-        """Print top 10 memory users by class with total size for all objects of each class."""
-        try:
-            import sys
-            from collections import defaultdict
-            
-            # Track total size by class
-            class_sizes = defaultdict(lambda: {'count': 0, 'total_size': 0})
-            
-            for obj in gc.get_objects():
-                try:
-                    # Get object size
-                    obj_size = sys.getsizeof(obj)
-                    
-                    # Get class name with module for better identification
-                    obj_class = obj.__class__
-                    class_name = f"{obj_class.__module__}.{obj_class.__name__}" if hasattr(obj_class, '__module__') else obj_class.__name__
-                    
-                    # Special handling for tensors to include device info
-                    if torch.is_tensor(obj):
-                        device = str(obj.device)
-                        dtype = str(obj.dtype)
-                        shape = str(tuple(obj.shape))
-                        class_name = f"torch.Tensor[{device},{dtype},{shape}]"
-                        # For tensors, use actual memory size
-                        if obj.is_cuda:
-                            obj_size = obj.element_size() * obj.nelement()
-                    
-                    class_sizes[class_name]['count'] += 1
-                    class_sizes[class_name]['total_size'] += obj_size
-                except:
-                    # Skip objects we can't get size of
-                    pass
-            
-            # Sort by total size and get top 10
-            sorted_classes = sorted(class_sizes.items(), key=lambda x: x[1]['total_size'], reverse=True)[:10]
-            
-            # Print results
-            total_tracked = sum(info['total_size'] for _, info in class_sizes.items())
-            self._print_memory_rank(f"    Total tracked memory: {total_tracked / (1024**3):.3f} GB")
-            self._print_memory_rank(f"    Top 10 classes by total memory:")
-            
-            for i, (class_name, info) in enumerate(sorted_classes, 1):
-                size_gb = info['total_size'] / (1024**3)
-                size_mb = info['total_size'] / (1024**2)
-                
-                # Use GB for large sizes, MB for smaller
-                if size_gb >= 0.1:
-                    size_str = f"{size_gb:.3f} GB"
-                else:
-                    size_str = f"{size_mb:.1f} MB"
-                
-                percentage = (info['total_size'] / total_tracked * 100) if total_tracked > 0 else 0
-                self._print_memory_rank(f"    {i:2d}. {class_name}: {info['count']:,} objects, {size_str} ({percentage:.1f}%)")
-                
-        except Exception as e:
-            self._print_memory_rank(f"  Failed to get memory by class: {e}")
-
->>>>>>> 92d069e7
+
     def _init_dist_mesh(self, config: Union[ActorConfig, CriticConfig], role: Literal["actor", "critic"]):
         world_size = dist.get_world_size()
         # create main device mesh
@@ -617,8 +441,6 @@
             return
 
         if "uid" in self._cache and not np.all(data.non_tensor_batch["uid"] == self._cache["uid"]):
-            if self.enable_memory_tracking:
-                self._print_memory_rank(f"  Clearing cache due to UID mismatch")
             self._cache.clear()
 
         if "multi_modal_inputs" not in self._cache:
@@ -660,10 +482,6 @@
     @register(dispatch_mode=Dispatch.DP_COMPUTE_PROTO)
     def update_actor(self, data: DataProto):
         assert self._has_actor
-        
-        if self.enable_memory_tracking:
-            self.update_count += 1
-            self._take_memory_snapshot(f"update_actor_start_{self.update_count}")
 
         self._process_multi_modal_inputs(data)
         data = data.to(torch.cuda.current_device())
@@ -685,6 +503,12 @@
             metrics["perf/mfu_actor"] = (
                 estimated_flops * self.config.actor.ppo_epochs / (promised_flops * self.world_size)
             )
+            metrics["perf/max_memory_allocated_gb"] = (
+                torch.cuda.max_memory_allocated() - self.rollout_sharding_manager.freed_bytes
+            ) / (1024**3)
+            metrics["perf/max_memory_reserved_gb"] = (
+                torch.cuda.max_memory_reserved() - self.rollout_sharding_manager.freed_bytes
+            ) / (1024**3)
             metrics["perf/cpu_memory_used_gb"] = psutil.virtual_memory().used / (1024**3)
 
             self.lr_scheduler.step()
@@ -705,22 +529,6 @@
             offload_fsdp_optimizer(optimizer=self.optimizer)
 
         output = output.to("cpu")
-        
-        if self.enable_memory_tracking:
-            self._take_memory_snapshot(f"update_actor_end_{self.update_count}")
-            self._check_for_memory_leaks()
-            
-            # Clear any cached data that might be holding references
-            if self.update_count % 5 == 0:
-                self._print_memory_rank(f"\n[Clearing caches at update {self.update_count}]")
-                if hasattr(self, '_cache'):
-                    cache_size = len(str(self._cache))
-                    self._print_memory_rank(f"  Cache size before clear: ~{cache_size} bytes")
-                    self._cache.clear()
-                gc.collect()
-                torch.cuda.empty_cache()
-                self._take_memory_snapshot(f"after_cache_clear_{self.update_count}")
-        
         return output
 
     @register(dispatch_mode=Dispatch.ONE_TO_ALL)
@@ -734,9 +542,6 @@
     @register(dispatch_mode=Dispatch.DP_COMPUTE_PROTO)
     def generate_sequences(self, prompts: DataProto):
         assert self._has_rollout
-        
-        if self.enable_memory_tracking:
-            self._take_memory_snapshot(f"generate_sequences_start")
 
         meta_info = {
             "eos_token_id": self.generation_config.eos_token_id
@@ -753,18 +558,11 @@
         output = self.rollout_sharding_manager.postprocess_data(output)
 
         output = output.to("cpu")
-        
-        if self.enable_memory_tracking:
-            self._take_memory_snapshot(f"generate_sequences_end")
-        
         return output
 
     @register(dispatch_mode=Dispatch.DP_COMPUTE_PROTO)
     def compute_log_probs(self, data: DataProto):
         assert self._has_actor
-        
-        if self.enable_memory_tracking:
-            self._take_memory_snapshot(f"compute_log_probs_start")
 
         self._process_multi_modal_inputs(data)
         data = data.to(torch.cuda.current_device())
@@ -782,7 +580,6 @@
                 tensors={"old_log_probs": output}, meta_info={"temperature": self.config.rollout.temperature}
             )
             output = self.ulysses_sharding_manager.postprocess_data(output)
-            print("Log probs computed.")
 
         # https://pytorch.org/docs/stable/notes/fsdp.html#fsdp-notes
         # unshard the root FSDP module
@@ -793,10 +590,6 @@
             offload_fsdp_model(self.fsdp_module)
 
         output = output.to("cpu")
-        
-        if self.enable_memory_tracking:
-            self._take_memory_snapshot(f"compute_log_probs_end")
-        
         return output
 
     @register(dispatch_mode=Dispatch.DP_COMPUTE_PROTO)
@@ -852,10 +645,6 @@
     @register(dispatch_mode=Dispatch.DP_COMPUTE_PROTO)
     def update_critic(self, data: DataProto):
         assert self._has_critic
-        
-        if self.enable_memory_tracking:
-            self.update_count += 1
-            self._take_memory_snapshot(f"update_critic_start_{self.update_count}")
 
         self._process_multi_modal_inputs(data)
         data = data.to(torch.cuda.current_device())
@@ -896,9 +685,4 @@
             offload_fsdp_optimizer(optimizer=self.optimizer)
 
         output = output.to("cpu")
-        
-        if self.enable_memory_tracking:
-            self._take_memory_snapshot(f"update_critic_end_{self.update_count}")
-            self._check_for_memory_leaks()
-        
         return output