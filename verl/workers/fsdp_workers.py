--- conflicted
+++ resolved
@@ -275,12 +275,8 @@
             model.model.embed_tokens.requires_grad_(False)
             model.model.layers.requires_grad_(False)
             model.model.norm.requires_grad_(False)
-<<<<<<< HEAD
-            model.lm_head.requires_grad_(False) 
-=======
             model.lm_head.requires_grad_(False)
             fsdp_config.use_orig_params = True
->>>>>>> e70fb2ee
             print('LLM is freezed')
 
         if model_config.freeze_time_series_encoder:
