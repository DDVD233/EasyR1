# Copyright 2024 Bytedance Ltd. and/or its affiliates
#
# Licensed under the Apache License, Version 2.0 (the "License");
# you may not use this file except in compliance with the License.
# You may obtain a copy of the License at
#
#     http://www.apache.org/licenses/LICENSE-2.0
#
# Unless required by applicable law or agreed to in writing, software
# distributed under the License is distributed on an "AS IS" BASIS,
# WITHOUT WARRANTIES OR CONDITIONS OF ANY KIND, either express or implied.
# See the License for the specific language governing permissions and
# limitations under the License.

import importlib.util
import os
import sys
from collections import defaultdict
from functools import partial
from typing import Callable, Dict, List, Optional, Tuple, TypedDict

import torch
import wandb
from transformers import PreTrainedTokenizer

from ...protocol import DataProto
from .config import RewardConfig


class RewardScore(TypedDict):
    overall: float
    format: Optional[float]
    accuracy: Optional[float]


RewardFunction = Callable[[str, str], RewardScore]


class FunctionRewardManager:
    """Reward manager for rule-based reward."""

    def __init__(self, config: RewardConfig, tokenizer: PreTrainedTokenizer):
        if config.reward_function is None:
            raise ValueError("Reward function is not provided.")

        if not os.path.exists(config.reward_function):
            raise FileNotFoundError(f"Reward function file {config.reward_function} not found.")

        spec = importlib.util.spec_from_file_location("custom_reward_fn", config.reward_function)
        module = importlib.util.module_from_spec(spec)
        try:
            sys.modules["custom_reward_fn"] = module
            spec.loader.exec_module(module)
        except Exception as e:
            raise RuntimeError(f"Failed to load reward function: {e}")

        if not hasattr(module, config.reward_function_name):
            raise AttributeError(f"Module {module} does not have function {config.reward_function_name}.")

<<<<<<< HEAD
        score_fn: ScoreFunction = getattr(module, function_name)
        print(f"Using score function `{function_name}` from `{file_path}`.")
        self.score_function_name = self.config.score_function
        self.score_fn = partial(score_fn, **self.config.score_function_kwargs)
=======
        reward_fn: RewardFunction = getattr(module, config.reward_function_name)
        print(f"Using reward function `{config.reward_function_name}` from `{config.reward_function}`.")
        self.reward_fn = partial(reward_fn, **config.reward_function_kwargs)
        self.config = config
        self.tokenizer = tokenizer
>>>>>>> f984b804

    def compute_reward(self, data: DataProto) -> Tuple[torch.Tensor, Dict[str, List[float]]]:
        reward_tensor = torch.zeros_like(data.batch["responses"], dtype=torch.float32)
        reward_metrics = defaultdict(list)
        for i in range(len(data)):
            data_item = data[i]  # DataProtoItem
            response_ids = data_item.batch["responses"]
            response_mask = data_item.batch["response_mask"]
            valid_response_length = response_mask.sum()
            valid_response_ids = response_ids[:valid_response_length]

            response_str = self.tokenizer.decode(
                valid_response_ids, skip_special_tokens=self.config.skip_special_tokens
            )
            ground_truth = data_item.non_tensor_batch["ground_truth"]

<<<<<<< HEAD
            if "medical" in self.score_function_name:
                segmentation_mask = data_item.batch["segmentation_mask"]
                bounding_box = data_item.batch["bbox"]
                score = self.score_fn(response_str, ground_truth, segmentation_mask, bounding_box)
            else:
                score = self.score_fn(response_str, ground_truth)
=======
            score = self.reward_fn(response_str, ground_truth)
>>>>>>> f984b804
            reward_tensor[i, valid_response_length - 1] = score["overall"]
            for key, value in score.items():
                reward_metrics[key].append(value)

        # mean_metrics = {key: sum(value) / len(value) for key, value in reward_metrics.items()}
        # wandb.log(mean_metrics)
        return reward_tensor, reward_metrics<|MERGE_RESOLUTION|>--- conflicted
+++ resolved
@@ -57,18 +57,12 @@
         if not hasattr(module, config.reward_function_name):
             raise AttributeError(f"Module {module} does not have function {config.reward_function_name}.")
 
-<<<<<<< HEAD
-        score_fn: ScoreFunction = getattr(module, function_name)
-        print(f"Using score function `{function_name}` from `{file_path}`.")
-        self.score_function_name = self.config.score_function
-        self.score_fn = partial(score_fn, **self.config.score_function_kwargs)
-=======
         reward_fn: RewardFunction = getattr(module, config.reward_function_name)
         print(f"Using reward function `{config.reward_function_name}` from `{config.reward_function}`.")
         self.reward_fn = partial(reward_fn, **config.reward_function_kwargs)
+        self.reward_function_name = config.reward_function_name
         self.config = config
         self.tokenizer = tokenizer
->>>>>>> f984b804
 
     def compute_reward(self, data: DataProto) -> Tuple[torch.Tensor, Dict[str, List[float]]]:
         reward_tensor = torch.zeros_like(data.batch["responses"], dtype=torch.float32)
@@ -85,20 +79,14 @@
             )
             ground_truth = data_item.non_tensor_batch["ground_truth"]
 
-<<<<<<< HEAD
             if "medical" in self.score_function_name:
                 segmentation_mask = data_item.batch["segmentation_mask"]
                 bounding_box = data_item.batch["bbox"]
-                score = self.score_fn(response_str, ground_truth, segmentation_mask, bounding_box)
+                score = self.reward_fn(response_str, ground_truth, segmentation_mask, bounding_box)
             else:
-                score = self.score_fn(response_str, ground_truth)
-=======
-            score = self.reward_fn(response_str, ground_truth)
->>>>>>> f984b804
+                score = self.reward_fn(response_str, ground_truth)
             reward_tensor[i, valid_response_length - 1] = score["overall"]
             for key, value in score.items():
                 reward_metrics[key].append(value)
 
-        # mean_metrics = {key: sum(value) / len(value) for key, value in reward_metrics.items()}
-        # wandb.log(mean_metrics)
         return reward_tensor, reward_metrics