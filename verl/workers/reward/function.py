# Copyright 2024 Bytedance Ltd. and/or its affiliates
#
# Licensed under the Apache License, Version 2.0 (the "License");
# you may not use this file except in compliance with the License.
# You may obtain a copy of the License at
#
#     http://www.apache.org/licenses/LICENSE-2.0
#
# Unless required by applicable law or agreed to in writing, software
# distributed under the License is distributed on an "AS IS" BASIS,
# WITHOUT WARRANTIES OR CONDITIONS OF ANY KIND, either express or implied.
# See the License for the specific language governing permissions and
# limitations under the License.

import importlib.util
import os
import sys
from abc import ABC, abstractmethod
from collections import defaultdict
from functools import partial
from typing import Callable, Dict, List, Optional, Tuple, TypedDict

import torch
import wandb
from transformers import PreTrainedTokenizer

from ...protocol import DataProto
from .config import RewardConfig


class RewardScore(TypedDict):
    overall: float
    format: Optional[float]
    accuracy: Optional[float]


<<<<<<< HEAD
RewardFunction = Callable[[str, str], RewardScore]
=======
SequentialRewardFunction = Callable[[str, str], RewardScore]
>>>>>>> 6a4f8cab

BatchRewardFunction = Callable[[List[str], List[str]], List[RewardScore]]

<<<<<<< HEAD
class FunctionRewardManager:
    """Reward manager for rule-based reward."""

    def __init__(self, config: RewardConfig, tokenizer: PreTrainedTokenizer):
        if config.reward_function is None:
            raise ValueError("Reward function is not provided.")

        if not os.path.exists(config.reward_function):
            raise FileNotFoundError(f"Reward function file {config.reward_function} not found.")

=======

class FunctionRewardManager(ABC):
    """Reward manager for rule-based reward."""

    def __init__(self, config: RewardConfig, tokenizer: PreTrainedTokenizer):
        if config.reward_function is None:
            raise ValueError("Reward function is not provided.")

        if not os.path.exists(config.reward_function):
            raise FileNotFoundError(f"Reward function file {config.reward_function} not found.")

>>>>>>> 6a4f8cab
        spec = importlib.util.spec_from_file_location("custom_reward_fn", config.reward_function)
        module = importlib.util.module_from_spec(spec)
        try:
            sys.modules["custom_reward_fn"] = module
            spec.loader.exec_module(module)
        except Exception as e:
            raise RuntimeError(f"Failed to load reward function: {e}")
<<<<<<< HEAD

        if not hasattr(module, config.reward_function_name):
            raise AttributeError(f"Module {module} does not have function {config.reward_function_name}.")

        reward_fn: RewardFunction = getattr(module, config.reward_function_name)
        print(f"Using reward function `{config.reward_function_name}` from `{config.reward_function}`.")
        self.reward_fn = partial(reward_fn, **config.reward_function_kwargs)
        self.reward_function_name = config.reward_function_name
        self.config = config
        self.tokenizer = tokenizer

=======

        if not hasattr(module, config.reward_function_name):
            raise AttributeError(f"Module {module} does not have function {config.reward_function_name}.")

        reward_fn = getattr(module, config.reward_function_name)
        print(f"Using reward function `{config.reward_function_name}` from `{config.reward_function}`.")
        self.reward_fn = partial(reward_fn, **config.reward_function_kwargs)
        self.reward_function_name = config.reward_function_name
        self.config = config
        self.tokenizer = tokenizer

    @abstractmethod
    def compute_reward(self, data: DataProto) -> Tuple[torch.Tensor, Dict[str, List[float]]]:
        """Compute reward for a batch of data."""
        ...


class SequentialFunctionRewardManager(FunctionRewardManager):
    reward_fn: SequentialRewardFunction

>>>>>>> 6a4f8cab
    def compute_reward(self, data: DataProto) -> Tuple[torch.Tensor, Dict[str, List[float]]]:
        reward_tensor = torch.zeros_like(data.batch["responses"], dtype=torch.float32)
        reward_metrics = defaultdict(list)
        response_ids = data.batch["responses"]
        response_length = data.batch["response_mask"].sum(dim=-1)
        for i in range(len(data)):
            valid_response_ids = response_ids[i][: response_length[i]]
            response_str = self.tokenizer.decode(
                valid_response_ids, skip_special_tokens=self.config.skip_special_tokens
            )
<<<<<<< HEAD
            ground_truth = data_item.non_tensor_batch["ground_truth"]

            if "medical" in self.reward_function_name:
                segmentation_mask = data_item.batch["segmentation_mask"]
                bounding_box = data_item.batch["bbox"]
                score = self.reward_fn(response_str, ground_truth, segmentation_mask, bounding_box)
            else:
                score = self.reward_fn(response_str, ground_truth)
            reward_tensor[i, valid_response_length - 1] = score["overall"]
=======
            ground_truth = data.non_tensor_batch["ground_truth"][i]
            if "medical" in self.reward_function_name:
                segmentation_mask = data.batch["segmentation_mask"]
                bounding_box = data.batch["bbox"]
                score = self.reward_fn(response_str, ground_truth, segmentation_mask, bounding_box)
            else:
                score = self.reward_fn(response_str, ground_truth)
            reward_tensor[i, response_length[i] - 1] = score["overall"]
            for key, value in score.items():
                reward_metrics[key].append(value)

        return reward_tensor, reward_metrics


class BatchFunctionRewardManager(FunctionRewardManager):
    reward_fn: BatchRewardFunction

    def compute_reward(self, data: DataProto) -> Tuple[torch.Tensor, Dict[str, List[float]]]:
        response_str, ground_truth = [], []
        response_ids = data.batch["responses"]
        response_length = data.batch["response_mask"].sum(dim=-1)
        for i in range(len(data)):
            valid_response_ids = response_ids[i][: response_length[i]]
            response_str.append(
                self.tokenizer.decode(valid_response_ids, skip_special_tokens=self.config.skip_special_tokens)
            )
            ground_truth.append(data.non_tensor_batch["ground_truth"][i])

        scores = self.reward_fn(response_str, ground_truth)
        reward_tensor = torch.zeros_like(data.batch["responses"], dtype=torch.float32)
        reward_metrics = defaultdict(list)
        for i, score in enumerate(scores):
            reward_tensor[i, response_length[i] - 1] = score["overall"]
>>>>>>> 6a4f8cab
            for key, value in score.items():
                reward_metrics[key].append(value)

        return reward_tensor, reward_metrics<|MERGE_RESOLUTION|>--- conflicted
+++ resolved
@@ -34,26 +34,10 @@
     accuracy: Optional[float]
 
 
-<<<<<<< HEAD
-RewardFunction = Callable[[str, str], RewardScore]
-=======
 SequentialRewardFunction = Callable[[str, str], RewardScore]
->>>>>>> 6a4f8cab
 
 BatchRewardFunction = Callable[[List[str], List[str]], List[RewardScore]]
 
-<<<<<<< HEAD
-class FunctionRewardManager:
-    """Reward manager for rule-based reward."""
-
-    def __init__(self, config: RewardConfig, tokenizer: PreTrainedTokenizer):
-        if config.reward_function is None:
-            raise ValueError("Reward function is not provided.")
-
-        if not os.path.exists(config.reward_function):
-            raise FileNotFoundError(f"Reward function file {config.reward_function} not found.")
-
-=======
 
 class FunctionRewardManager(ABC):
     """Reward manager for rule-based reward."""
@@ -65,7 +49,6 @@
         if not os.path.exists(config.reward_function):
             raise FileNotFoundError(f"Reward function file {config.reward_function} not found.")
 
->>>>>>> 6a4f8cab
         spec = importlib.util.spec_from_file_location("custom_reward_fn", config.reward_function)
         module = importlib.util.module_from_spec(spec)
         try:
@@ -73,19 +56,6 @@
             spec.loader.exec_module(module)
         except Exception as e:
             raise RuntimeError(f"Failed to load reward function: {e}")
-<<<<<<< HEAD
-
-        if not hasattr(module, config.reward_function_name):
-            raise AttributeError(f"Module {module} does not have function {config.reward_function_name}.")
-
-        reward_fn: RewardFunction = getattr(module, config.reward_function_name)
-        print(f"Using reward function `{config.reward_function_name}` from `{config.reward_function}`.")
-        self.reward_fn = partial(reward_fn, **config.reward_function_kwargs)
-        self.reward_function_name = config.reward_function_name
-        self.config = config
-        self.tokenizer = tokenizer
-
-=======
 
         if not hasattr(module, config.reward_function_name):
             raise AttributeError(f"Module {module} does not have function {config.reward_function_name}.")
@@ -106,7 +76,6 @@
 class SequentialFunctionRewardManager(FunctionRewardManager):
     reward_fn: SequentialRewardFunction
 
->>>>>>> 6a4f8cab
     def compute_reward(self, data: DataProto) -> Tuple[torch.Tensor, Dict[str, List[float]]]:
         reward_tensor = torch.zeros_like(data.batch["responses"], dtype=torch.float32)
         reward_metrics = defaultdict(list)
@@ -117,17 +86,6 @@
             response_str = self.tokenizer.decode(
                 valid_response_ids, skip_special_tokens=self.config.skip_special_tokens
             )
-<<<<<<< HEAD
-            ground_truth = data_item.non_tensor_batch["ground_truth"]
-
-            if "medical" in self.reward_function_name:
-                segmentation_mask = data_item.batch["segmentation_mask"]
-                bounding_box = data_item.batch["bbox"]
-                score = self.reward_fn(response_str, ground_truth, segmentation_mask, bounding_box)
-            else:
-                score = self.reward_fn(response_str, ground_truth)
-            reward_tensor[i, valid_response_length - 1] = score["overall"]
-=======
             ground_truth = data.non_tensor_batch["ground_truth"][i]
             if "medical" in self.reward_function_name:
                 segmentation_mask = data.batch["segmentation_mask"]
@@ -161,7 +119,6 @@
         reward_metrics = defaultdict(list)
         for i, score in enumerate(scores):
             reward_tensor[i, response_length[i] - 1] = score["overall"]
->>>>>>> 6a4f8cab
             for key, value in score.items():
                 reward_metrics[key].append(value)
 
