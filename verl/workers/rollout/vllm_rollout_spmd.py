--- conflicted
+++ resolved
@@ -30,19 +30,6 @@
 from .base import BaseRollout
 from .config import RolloutConfig
 
-# from vllm.model_executor.models.registry import ModelRegistry
-# from verl.models.transformers.vllm_qwen import TimeSeriesQwen2_5_VLForConditionalGeneration
-
-# ModelRegistry.register_model(
-#     "TimeSeriesQwen2_5_VLForConditionalGeneration",
-#     TimeSeriesQwen2_5_VLForConditionalGeneration
-# )
-
-try:
-    from ...models.monkey_patch import time_series_vllm_patch
-    time_series_vllm_patch()
-except Exception as e:
-    print(f"Failed to apply time series vllm patch. Error: {e}")
 
 def _repeat_interleave(value: Union[torch.Tensor, np.ndarray], repeats: int) -> Union[torch.Tensor, np.ndarray]:
     # repeat the elements, supports both tensor and numpy array
@@ -52,14 +39,9 @@
         return np.repeat(value, repeats, axis=0)
 
 
-<<<<<<< HEAD
-def _get_logit_bias(model_path: str, trust_remote_code: bool) -> Optional[Dict[int, float]]:
-    processor = get_processor(model_path, trust_remote_code=trust_remote_code, use_fast=True)
-=======
 def _get_logit_bias(processor: Optional[ProcessorMixin]) -> Optional[Dict[int, float]]:
     # enforce vllm to not output image token
     # TODO: add video token
->>>>>>> 61b93849
     if processor is not None and hasattr(processor, "image_token"):
         image_token_id = processor.tokenizer.convert_tokens_to_ids(processor.image_token)
         return {image_token_id: -100}
@@ -136,14 +118,6 @@
             disable_log_stats=config.disable_log_stats,
             enforce_eager=config.enforce_eager,
             disable_custom_all_reduce=True,
-<<<<<<< HEAD
-            limit_mm_per_prompt={
-                "image": config.limit_images,
-                "time-series": 50,
-            } if config.limit_images > 0 else None,
-            disable_mm_preprocessor_cache=True,
-=======
->>>>>>> 61b93849
             enable_chunked_prefill=config.enable_chunked_prefill,
             enable_sleep_mode=True,
             **engine_kwargs,
@@ -196,16 +170,7 @@
         if batch_size != len(batch_raw_prompt_ids):
             raise RuntimeError("vllm sharding manager is not work properly.")
 
-<<<<<<< HEAD
-        # Extract segmentation masks and bounding boxes if they exist
-        # segmentation_masks = prompts.batch.pop("segmentation_mask")
-        segmentation_masks = prompts.non_tensor_batch.pop("segmentation_mask")
-        bboxes = prompts.batch.pop("bbox")
-
-        if "multi_modal_data" in non_tensor_batch:
-=======
         if batch_multi_modal_data is not None:
->>>>>>> 61b93849
             vllm_inputs = []
             for raw_prompt_ids, multi_modal_data in zip(batch_raw_prompt_ids, batch_multi_modal_data):
                 vllm_inputs.append(
@@ -240,12 +205,6 @@
                 if batch_multi_modal_data is not None:
                     batch_multi_modal_data = _repeat_interleave(batch_multi_modal_data, self.sampling_params.n)
 
-                # Also repeat segmentation masks and bounding boxes if they exist
-                if segmentation_masks is not None:
-                    segmentation_masks = _repeat_interleave(segmentation_masks, self.sampling_params.n)
-                if bboxes is not None:
-                    bboxes = _repeat_interleave(bboxes, self.sampling_params.n)
-
         sequence_ids = torch.cat([input_ids, response_ids], dim=-1)
         response_length = response_ids.size(1)
         delta_position_id = torch.arange(1, response_length + 1, device=position_ids.device)
@@ -272,8 +231,6 @@
                 "attention_mask": attention_mask,
                 "response_mask": response_mask,
                 "position_ids": position_ids,
-                "segmentation_mask": segmentation_masks,
-                "bbox": bboxes
             },
             batch_size=batch_size,
         )
