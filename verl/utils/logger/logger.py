--- conflicted
+++ resolved
@@ -60,29 +60,6 @@
         print(f"Step {step}\n" + convert_dict_to_str(unflatten_dict(data)))
 
 
-class FileLogger(Logger):
-    def __init__(self, config: Dict[str, Any]) -> None:
-        self.log_dir = os.path.join(
-            "checkpoints",
-            config["trainer"]["project_name"],
-            config["trainer"]["experiment_name"]
-        )
-        os.makedirs(self.log_dir, exist_ok=True)
-        self.log_file = os.path.join(self.log_dir, "train.log")
-
-        # Write config at the start
-        with open(self.log_file, 'w') as f:
-            f.write("Config\n")
-            f.write(convert_dict_to_str(config))
-            f.write("\n\n")
-
-    def log(self, data: Dict[str, Any], step: int) -> None:
-        with open(self.log_file, 'a') as f:
-            f.write(f"Step {step}\n")
-            f.write(convert_dict_to_str(unflatten_dict(data)))
-            f.write("\n\n")
-
-
 class MlflowLogger(Logger):
     def __init__(self, config: Dict[str, Any]) -> None:
         mlflow.start_run(run_name=config["trainer"]["experiment_name"])
@@ -143,9 +120,6 @@
 
 class WandbLogger(Logger):
     def __init__(self, config: Dict[str, Any]) -> None:
-        if "WANDB_API_KEY" in os.environ:
-            wandb.login(key=os.environ["WANDB_API_KEY"])
-
         wandb.init(
             project=config["trainer"]["project_name"],
             name=config["trainer"]["experiment_name"],
@@ -163,12 +137,8 @@
     "console": ConsoleLogger,
     "mlflow": MlflowLogger,
     "swanlab": SwanlabLogger,
-<<<<<<< HEAD
-    "file": FileLogger,
-=======
     "tensorboard": TensorBoardLogger,
     "wandb": WandbLogger,
->>>>>>> 61b93849
 }
 
 
