# Copyright 2024 Bytedance Ltd. and/or its affiliates
#
# Licensed under the Apache License, Version 2.0 (the "License");
# you may not use this file except in compliance with the License.
# You may obtain a copy of the License at
#
#     http://www.apache.org/licenses/LICENSE-2.0
#
# Unless required by applicable law or agreed to in writing, software
# distributed under the License is distributed on an "AS IS" BASIS,
# WITHOUT WARRANTIES OR CONDITIONS OF ANY KIND, either express or implied.
# See the License for the specific language governing permissions and
# limitations under the License.

import math
import os
import logging
import traceback
import wfdb
from collections import defaultdict
from io import BytesIO
from typing import Any, Dict, List, Optional, Union
from scipy.signal import resample

import numpy as np
import torch
from datasets import load_dataset
from jinja2 import Template
from PIL import Image
from PIL.Image import Image as ImageObject
from torch.utils.data import Dataset
from transformers import PreTrainedTokenizer, ProcessorMixin

from ..models.transformers.qwen2_vl import get_rope_index
from . import torch_functional as VF
import copy

# For video processing
import cv2
import numpy as np

# Configure logging
logging.basicConfig(
    level=logging.INFO,
    format='%(asctime)s - %(name)s - %(levelname)s - %(message)s',
    handlers=[logging.FileHandler('dataset_worker.log'), logging.StreamHandler()]
)
logger = logging.getLogger('RLHFDataset')


def collate_fn(features: List[Dict[str, Any]]) -> Dict[str, Any]:
    tensors = defaultdict(list)
    non_tensors = defaultdict(list)

    # Handle segmentation masks separately
    seg_masks = []
    max_height, max_width = 0, 0

    # First pass: collect all tensors and find max dimensions for segmentation masks
    for feature in features:
        for key, value in feature.items():
            if key == "segmentation_mask":
                assert isinstance(value, np.ndarray)
                if len(value.shape) == 3:
                    c, h, w = value.shape
                    # Update max dimensions
                    max_height = max(max_height, h)
                    max_width = max(max_width, w)
                elif len(value.shape) == 2:
                    h, w = value.shape
                    max_height = max(max_height, h)
                    max_width = max(max_width, w)
                seg_masks.append(value)
            elif isinstance(value, torch.Tensor):
                tensors[key].append(value)
            else:
                if key == "time-series":
                    continue
                non_tensors[key].append(value)

    # Second pass: pad segmentation masks to max dimensions
    padded_masks = []
    for mask in seg_masks:
        if mask is None:
            # Create zero array for missing segmentation masks
            padded_masks.append(np.zeros((1, max_height, max_width), dtype=np.float32))
        else:
            # Get current dimensions
            if len(mask.shape) == 3:  # [C, H, W]
                c, h, w = mask.shape
                # Calculate padding (bottom, right)
                pad_bottom = max_height - h
                pad_right = max_width - w
                # Pad the mask using numpy padding
                padded_mask = np.pad(mask, ((0, 0), (0, pad_bottom), (0, pad_right)),
                                     mode='constant', constant_values=0)
                padded_masks.append(padded_mask)
            elif len(mask.shape) == 2:  # [H, W]
                h, w = mask.shape
                # Calculate padding (bottom, right)
                pad_bottom = max_height - h
                pad_right = max_width - w
                # Pad the mask using numpy padding
                padded_mask = np.pad(mask, ((0, pad_bottom), (0, pad_right)),
                                     mode='constant', constant_values=0)
                padded_mask = padded_mask[np.newaxis, :, :]  # Add channel dimension
                padded_masks.append(padded_mask)
            else:
                # Handle unexpected shapes
                padded_masks.append(np.zeros((1, max_height, max_width), dtype=np.float32))

    # Add padded segmentation masks to non_tensors
    non_tensors["segmentation_mask"] = np.stack(padded_masks, axis=0)

    # Stack other tensors
    for key, value in tensors.items():
        tensors[key] = torch.stack(value, dim=0)

    # Convert other non-tensors to arrays
    for key, value in non_tensors.items():
        if key != "segmentation_mask":  # We've already handled segmentation masks
            non_tensors[key] = np.array(value, dtype=object)

    # Combine tensors and non-tensors
    return {**tensors, **non_tensors}


def extract_video_frames(video_path: str, num_frames: int = 4) -> List[ImageObject]:
    """
    Extract a specified number of frames uniformly from a video.

    Args:
        video_path: Path to the video file
        num_frames: Number of frames to extract

    Returns:
        List of PIL Image objects
    """
    try:
        cap = cv2.VideoCapture(video_path)
        if not cap.isOpened():
            logger.error(f"Could not open video file: {video_path}")
            return [Image.new("RGB", (224, 224), (128, 128, 128)) for _ in range(num_frames)]

        # Get video properties
        total_frames = int(cap.get(cv2.CAP_PROP_FRAME_COUNT))

        if total_frames <= 0:
            logger.error(f"Invalid frame count for video: {video_path}")
            return [Image.new("RGB", (224, 224), (128, 128, 128)) for _ in range(num_frames)]

        # Calculate frame indices to extract
        frames_to_extract = []
        if num_frames == 1:
            # Just get the middle frame
            frames_to_extract = [total_frames // 2]
        else:
            # Get frames uniformly distributed across the video
            for i in range(num_frames):
                frame_idx = int(i * (total_frames - 1) / (num_frames - 1)) if num_frames > 1 else 0
                frames_to_extract.append(frame_idx)

        # Extract the frames
        frames = []
        for frame_idx in frames_to_extract:
            cap.set(cv2.CAP_PROP_POS_FRAMES, frame_idx)
            ret, frame = cap.read()

            if not ret:
                logger.warning(f"Failed to read frame {frame_idx} from video: {video_path}")
                frames.append(Image.new("RGB", (224, 224), (128, 128, 128)))
                continue

            # Convert from BGR to RGB
            frame_rgb = cv2.cvtColor(frame, cv2.COLOR_BGR2RGB)
            # Convert to PIL Image
            pil_image = Image.fromarray(frame_rgb)
            frames.append(pil_image)

        cap.release()
        return frames

    except Exception as e:
        logger.error(f"Error extracting frames from video {video_path}: {str(e)}")
        logger.error(traceback.format_exc())
        # Return placeholder images
        return [Image.new("RGB", (224, 224), (128, 128, 128)) for _ in range(num_frames)]
    finally:
        if cap is not None and cap.isOpened():
            cap.release()
            logger.debug(f"Released video capture for {video_path}")


class ImageProcessMixin:
    max_pixels: int
    min_pixels: int

    def process_image(self, image: Union[Dict[str, Any], ImageObject]) -> ImageObject:
        try:
            if self.max_pixels is not None and (image.width * image.height) > self.max_pixels:
                resize_factor = math.sqrt(self.max_pixels / (image.width * image.height))
                width, height = int(image.width * resize_factor), int(image.height * resize_factor)
                logger.debug(
                    f"Resizing image from {image.width}x{image.height} to {width}x{height} (max_pixels: {self.max_pixels})")
                image = image.resize((width, height), resample=Image.Resampling.NEAREST)

            if self.min_pixels is not None and (image.width * image.height) < self.min_pixels:
                resize_factor = math.sqrt(self.min_pixels / (image.width * image.height))
                width, height = int(image.width * resize_factor), int(image.height * resize_factor)
                logger.debug(
                    f"Resizing image from {image.width}x{image.height} to {width}x{height} (min_pixels: {self.min_pixels})")
                image = image.resize((width, height), resample=Image.Resampling.NEAREST)

            if image.mode != "RGB":
                image = image.convert("RGB")

            return image
        except Exception as e:
            logger.error(f"Error in process_image: {str(e)}")
            # Return a small fallback image instead of crashing
            fallback = Image.new("RGB", (224, 224), (128, 128, 128))
            return fallback
        
    def process_time_series(self, full_path: str) -> torch.Tensor:
        full_path = os.path.splitext(full_path)[0]
        record = wfdb.rdrecord(full_path)
        segment_length = 2500
        ecg_data = record.p_signal

        # Resample the data if the sampling frequency is not 500 Hz
        if record.fs != 500:
            # Calculate the new length for resampling
            new_length = int((500 / record.fs) * record.sig_len)
            ecg_data = resample(ecg_data, new_length)

        # Truncate if data is longer than segment_length
        if ecg_data.shape[0] > segment_length:
            ecg_data = ecg_data[:segment_length]

        # Pad with zeros if data is shorter than segment_length
        if ecg_data.shape[0] < segment_length:
            padding = np.zeros((segment_length - ecg_data.shape[0], ecg_data.shape[1]))
            ecg_data = np.vstack((ecg_data, padding))

        ecg_data = ecg_data.T
        ecg_data = ecg_data[[0, 1, 6, 7, 8, 9, 10, 11], :]
        return torch.tensor(ecg_data)
    

    def process_time_series(self, full_path: str) -> torch.Tensor:
        full_path = os.path.splitext(full_path)[0]
        record = wfdb.rdrecord(full_path)
        segment_length = 2500
        ecg_data = record.p_signal

        # Resample the data if the sampling frequency is not 500 Hz
        if record.fs != 500:
            # Calculate the new length for resampling
            new_length = int((500 / record.fs) * record.sig_len)
            ecg_data = resample(ecg_data, new_length)

        # Truncate if data is longer than segment_length
        if ecg_data.shape[0] > segment_length:
            ecg_data = ecg_data[:segment_length]

        # Pad with zeros if data is shorter than segment_length
        if ecg_data.shape[0] < segment_length:
            padding = np.zeros((segment_length - ecg_data.shape[0], ecg_data.shape[1]))
            ecg_data = np.vstack((ecg_data, padding))

        ecg_data = ecg_data.T
        ecg_data = ecg_data[[0, 1, 6, 7, 8, 9, 10, 11], :]
        return torch.tensor(ecg_data)


def resize_bbox(bbox, original_width, original_height, new_width, new_height):
    """
    Resize bounding box coordinates based on image resizing ratio.

    Args:
        bbox (list): Original bounding box in format [x_min, y_min, x_max, y_max]
        original_width (int): Width of the original image
        original_height (int): Height of the original image
        new_width (int): Width of the resized image
        new_height (int): Height of the resized image

    Returns:
        list: Resized bounding box coordinates
    """
    # Calculate scaling factors
    width_ratio = new_width / original_width
    height_ratio = new_height / original_height

    # Apply scaling to bounding box coordinates
    x_min, y_min, x_max, y_max = bbox

    # Scale coordinates
    new_x_min = x_min * width_ratio
    new_y_min = y_min * height_ratio
    new_x_max = x_max * width_ratio
    new_y_max = y_max * height_ratio

    return [new_x_min, new_y_min, new_x_max, new_y_max]


class RLHFDataset(Dataset, ImageProcessMixin):
    """
    We assume the dataset contains a column that contains prompts and other information
    """

    def __init__(
<<<<<<< HEAD
        self,
        data_path: str,
        tokenizer: PreTrainedTokenizer,
        processor: Optional[ProcessorMixin],
        prompt_key: str = "prompt",
        answer_key: str = "answer",
        image_key: str = "images",
            time_series_key: str = "time-series",
        max_prompt_length: int = 1024,
        truncation: str = "error",
        format_prompt: Optional[str] = None,
=======
            self,
            data_path: str,
            tokenizer: PreTrainedTokenizer,
            processor: Optional[ProcessorMixin],
            prompt_key: str = "prompt",
            answer_key: str = "answer",
            image_key: str = "images",
            time_series_key: str = "time-series",
            max_prompt_length: int = 1024,
            truncation: str = "error",
            format_prompt: Optional[str] = None,
>>>>>>> e70fb2ee
            max_pixels: Optional[int] = None,
            min_pixels: Optional[int] = None,
            video_frames=2,
            filter_overlong_prompts: bool = True,
    ):
        self.tokenizer = tokenizer
        self.processor = processor
        self.prompt_key = prompt_key
        self.answer_key = answer_key
        self.image_key = image_key
        self.time_series_key = time_series_key
        self.max_prompt_length = max_prompt_length
        self.truncation = truncation
        self.max_pixels = max_pixels
        self.min_pixels = min_pixels
        self.filter_overlong_prompts = filter_overlong_prompts
        self.video_frames = video_frames
        self.worker_id = 0

        if "@" in data_path:
            data_path, data_split = data_path.split("@")
        else:
            data_split = "train"

        if os.path.isdir(data_path):
            self.dataset = load_dataset("json", data_dir=data_path, split="train")
        elif os.path.isfile(data_path):
            self.dataset = load_dataset("json", data_files=data_path, split="train")
        else:  # remote dataset
            self.dataset = load_dataset(data_path, split=data_split)
        self.data_dir = os.path.dirname(data_path)

        # Create label mapping
        self.label_vocab = self._create_label_vocab()
        print(f"Label vocab has size {self.label_vocab.__len__()}")

        self.format_prompt = None
        if format_prompt:
            with open(format_prompt, encoding="utf-8") as f:
                self.format_prompt = f.read()

        if self.filter_overlong_prompts:
            self.dataset = self.dataset.filter(self._filter_overlong_prompts, desc="Filtering overlong prompts")

    def _create_label_vocab(self):
        """
        Create a mapping between string labels and indices.
        Returns a dictionary mapping labels to indices.
        """
        # Extract all unique labels
        all_labels = set()
        for row in self.dataset:
            if self.answer_key in row:
                all_labels.add(row[self.answer_key])

        # Sort labels alphabetically for consistency
        sorted_labels = sorted(list(all_labels))

        # Create mapping
        label_to_idx = {label: idx for idx, label in enumerate(sorted_labels)}
        logger.info(f"Created label vocabulary with {len(label_to_idx)} classes")

        return label_to_idx

    def _build_messages(self, example: Dict[str, Any]) -> List[Dict[str, Any]]:
        prompt_str: str = example[self.prompt_key]
        if self.format_prompt:
            format_prompt = Template(self.format_prompt.strip())
            prompt_str = format_prompt.render(content=prompt_str)
        if self.image_key in example:
            # https://huggingface.co/docs/transformers/en/tasks/image_text_to_text
            content_list = []

            for i, content in enumerate(prompt_str.split("<image>")):
                if i != 0:
                    content_list.append({"type": "image"})

                if content:
                    content_list.append({"type": "text", "text": content})

            if self.time_series_key in example and example[self.time_series_key]:
<<<<<<< HEAD
                content_list.append({"type": "time-series"}) # add time series token
=======
                content_list.append({"type": "time-series"})  # add time series token
>>>>>>> e70fb2ee

            return [{"role": "user", "content": content_list}]
        else:
            return [{"role": "user", "content": prompt_str}]

    def _filter_overlong_prompts(self, example: Dict[str, Any]) -> bool:
        messages = self._build_messages(example)
        processing_class = self.processor if self.processor is not None else self.tokenizer
        return (
                len(processing_class.apply_chat_template(messages,
                                                         add_generation_prompt=True)) <= self.max_prompt_length
        )

    def __len__(self):
        return len(self.dataset)

    def __getitem__(self, index):
        row_dict: dict = copy.deepcopy(self.dataset[index])
        prompt_str: str = row_dict[self.prompt_key]

        # Add label index for classification task
        label_str = row_dict[self.answer_key]
        if label_str in self.label_vocab:
            row_dict["label_idx"] = self.label_vocab[label_str]
        else:
            # Handle unseen labels
            logger.warning(f"Worker {self.worker_id}: Unknown label {label_str} for item {index}")
            row_dict["label_idx"] = -1  # Use -1 to indicate unknown label

        processed_images = []
        original_dimensions = []  # Store original image dimensions
        processed_time_series = []

        # Extract data_source and dataset

        # Set vision_path to a nonempty vision path
        # Or empty if both vision paths are empty
<<<<<<< HEAD
        vision_path = row_dict['images'] if len(row_dict['images']) != 0 else row_dict['videos']
        ts_path = row_dict['time-series'] if 'time-series' in row_dict and row_dict['time-series'] else ''
        row_dict = row_dict['demo'] if 'demo' in row_dict else "unknown"

        try:
            if len(vision_path) != 0 and ts_path and len(ts_path) != 0:
                row_dict["data_source"] = "multimodal"
                row_dict["dataset"] = "mimic"
            elif len(vision_path) != 0:
                vision_path = vision_path[0]
                row_dict["data_source"] = vision_path.split("/")[0]
                row_dict["dataset"] = vision_path.split("/")[1]
            elif ts_path and len(ts_path) != 0:
                row_dict["data_source"] = "ecg"
                # dataset already set in json
            else:
                raise ValueError("No modality found.")
        except:
            row_dict["data_source"] = "unknown"
            row_dict["dataset"] = "unknown"
        
=======
        vision_path = row_dict['images'] if len(row_dict['images']) != 0 else row_dict.get('videos', [])
        ts_path = row_dict.get('time-series', [])
        if ts_path is None:
            ts_path = []


        if 'How long will the patient stay in the hospital?' in prompt_str:
            row_dict["data_source"] = "multimodal"
            row_dict["dataset"] = "los_prediction"
        elif 'Will the patient survive for at least 48 hours?' in prompt_str:
            row_dict["data_source"] = "multimodal"
            row_dict["dataset"] = "48_ihm"
        elif len(vision_path) != 0:
            vision_path = vision_path[0]
            row_dict["data_source"] = vision_path.split("/")[0]
            row_dict["dataset"] = vision_path.split("/")[1]
        elif ts_path and len(ts_path) != 0:
            row_dict["data_source"] = "ecg"
            # dataset already set in json
        else:
            raise ValueError("No modality found.")

        if len(vision_path) == 0 and len(ts_path) > 0:
            vision_path = ts_path
        row_dict['vision_path'] = vision_path

>>>>>>> e70fb2ee
        if self.image_key in row_dict and row_dict["images"]:
            for i, image_item in enumerate(row_dict["images"]):
                try:
                    logger.debug(f"Worker {self.worker_id}: Processing image {i} for item {index}")

                    if isinstance(image_item, str):
                        # Load the image if it's a path
                        full_path = os.path.join(self.data_dir, image_item)
                        logger.debug(f"Worker {self.worker_id}: Loading image {i} from {full_path}")

                        if not os.path.exists(full_path):
                            logger.warning(f"Worker {self.worker_id}: Image file not found: {full_path}")
                            image = Image.new("RGB", (224, 224), (255, 255, 255))
                        else:
                            image = Image.open(full_path)
                    else:
                        image = image_item

                    original_dimensions.append((image.width, image.height))
                    # Process the image
                    processed_images.append(self.process_image(image))

                except Exception as e:
                    logger.error(f"Worker {self.worker_id}: Error processing image {i} for item {index}: {str(e)}")
                    logger.error(traceback.format_exc())
                    original_dimensions.append((224, 224))

        # Process videos if they exist
        if "videos" in row_dict and row_dict["videos"]:
            logger.debug(f"Worker {self.worker_id}: Processing videos for item {index}")
            for i, video_item in enumerate(row_dict["videos"]):
                try:
                    if isinstance(video_item, str):
                        # Load the video if it's a path
                        full_path = os.path.join(self.data_dir, video_item)
                        logger.debug(f"Worker {self.worker_id}: Loading video {i} from {full_path}")

                        if not os.path.exists(full_path):
                            logger.warning(f"Worker {self.worker_id}: Video file not found: {full_path}")
                            # Add placeholder frames
                            for _ in range(self.video_frames):
                                processed_images.append(Image.new("RGB", (224, 224), (255, 255, 255)))
                                original_dimensions.append((224, 224))  # Add placeholder dimensions
                        else:
                            # Extract frames from video
                            video_frames = extract_video_frames(full_path, self.video_frames)
                            for frame in video_frames:
                                # Store original dimensions
                                original_dimensions.append((frame.width, frame.height))
                                processed_images.append(self.process_image(frame))
                    else:
                        logger.warning(
                            f"Worker {self.worker_id}: Video item type not supported: {type(video_item)}")

                except Exception as e:
                    logger.error(f"Worker {self.worker_id}: Error processing video {i} for item {index}: {str(e)}")
                    logger.error(traceback.format_exc())

        if self.time_series_key in row_dict and row_dict[self.time_series_key]:
            logger.debug(f"Worker {self.worker_id}: Processing time series for item {index}")
            for i, time_series_item in enumerate(row_dict[self.time_series_key]):
                try:
                    if isinstance(time_series_item, str):
                        full_path = os.path.join(self.data_dir, time_series_item)
                        logger.debug(f"Worker {self.worker_id}: Loading time series {i} from {full_path}")

                        if not os.path.exists(full_path):
                            logger.warning(f"Worker {self.worker_id}: Time series file not found: {full_path}")
                            raise FileNotFoundError(f"Time series file not found: {full_path}")
                        else:
                            # Load the time series data
                            time_series = torch.load(full_path).to(torch.float32)
                            # if time_series.dtype == torch.bfloat16:
                            #     time_series = time_series.to(torch.float32)
                    else:
                        time_series = time_series_item
                    processed_time_series.append(time_series)

                except Exception as e:
<<<<<<< HEAD
                    logger.error(f"Worker {self.worker_id}: Error processing time series {i} for item {index}: {str(e)}")
                    logger.error(traceback.format_exc())
=======
                    logger.error(
                        f"Worker {self.worker_id}: Error processing time series {i} for item {index}: {str(e)}")
                    logger.error(traceback.format_exc())
                    time_series = torch.zeros((8, 2500), dtype=torch.float32)
                    processed_time_series.append(time_series)
        else:
            time_series = torch.zeros((8, 2500), dtype=torch.float32)
            processed_time_series.append(time_series)
>>>>>>> e70fb2ee

        # get size from processed_images
        if len(processed_images) > 0:
            image_size = processed_images[0].size
            logger.debug(f"Worker {self.worker_id}: Processed images size: {image_size}")
        else:
            image_size = (224, 224)

        if len(processed_time_series) > 0:
            time_series_size = processed_time_series[0].size()
            logger.debug(f"Worker {self.worker_id}: Processed time series size: {time_series_size}")
        else:
            time_series_size = (8, 2500)

        # Load segmentation mask if available
        if "segmentation_path" in row_dict and row_dict["segmentation_path"]:
            try:
                seg_path = os.path.join(self.data_dir, row_dict["segmentation_path"])
                if os.path.exists(seg_path):
                    logger.debug(f"Worker {self.worker_id}: Loading segmentation mask from {seg_path}")
                    segmentation_mask = Image.open(seg_path)
                    # Process the segmentation mask if needed
                    row_dict["segmentation_mask"] = segmentation_mask
                else:
                    logger.warning(f"Worker {self.worker_id}: Segmentation mask not found: {seg_path}")
                    row_dict["segmentation_mask"] = None
            except Exception as e:
                logger.error(f"Worker {self.worker_id}: Error loading segmentation mask: {str(e)}")
                logger.error(traceback.format_exc())
                row_dict["segmentation_mask"] = None
        else:
            row_dict["segmentation_mask"] = None

        # Ensure we have at least one image/frame
        if not processed_images:
            logger.debug(f"Worker {self.worker_id}: No images or videos found for item {index}, using placeholder")
            processed_images = [Image.new("RGB", (224, 224), (255, 255, 255))]
            original_dimensions = [(224, 224)]  # Add placeholder dimensions

        row_dict["images"] = processed_images
        row_dict["multi_modal_data"] = {
            "image": processed_images,
        }
        if processed_time_series:
            row_dict[self.time_series_key] = processed_time_series
            row_dict["multi_modal_data"][self.time_series_key] = processed_time_series

        # Replace all image tokens in prompt with placeholders
        prompt_str = prompt_str.replace("<video>", "<image>")
        if "<image>" not in prompt_str:
            prompt_str = "<image> " + prompt_str
        image_count_in_prompt = prompt_str.count("<image>")
        image_count = len(processed_images)
        if len(processed_images) > 1 and image_count_in_prompt < len(processed_images):
            # add more image tokens to prompt
            missing_count = len(processed_images) - image_count_in_prompt
            prompt_str = prompt_str.replace("<image>", "<image> " * (missing_count + 1), 1)
        image_count_in_prompt = prompt_str.count("<image>")
        assert image_count == image_count_in_prompt, f"Image count mismatch: {image_count} != {image_count_in_prompt}"
        row_dict[self.prompt_key] = prompt_str
        messages = self._build_messages(row_dict)
        prompt = self.processor.apply_chat_template(messages, add_generation_prompt=True, tokenize=False)
        try:
            kwargs = dict()
            if self.time_series_key in row_dict and row_dict[self.time_series_key]:
                kwargs["time_series_data"] = row_dict["multi_modal_data"][self.time_series_key]
            model_inputs = self.processor(
                images=row_dict["multi_modal_data"]["image"],
                text=[prompt],
                return_tensors="pt",
                **kwargs
            )
<<<<<<< HEAD
        
=======

>>>>>>> e70fb2ee
        except Exception as e:
            logger.error(f"Worker {self.worker_id}: Error processing model inputs: {str(e)}")
            # remove image
            row_dict["images"] = [Image.new("RGB", (224, 224), (255, 255, 255)) for _ in range(image_count)]
            row_dict["multi_modal_data"]["image"] = row_dict["images"]
            kwargs = dict()
            if self.time_series_key in row_dict and row_dict[self.time_series_key]:
                kwargs["time_series_data"] = row_dict["multi_modal_data"][self.time_series_key]
            model_inputs = self.processor(
                images=row_dict["multi_modal_data"]["image"],
                text=[prompt],
                return_tensors="pt",
                **kwargs
            )
        input_ids = model_inputs.pop("input_ids")[0]
        attention_mask = model_inputs.pop("attention_mask")[0]
        # Resize segmentation mask to match the image dimensions in model_inputs
        if row_dict["segmentation_mask"] is not None:
            try:
                # Extract dimensions from image_grid_thw (time, height, width)
                # We need the height and width for resizing
                target_height, target_width = image_size

                logger.debug(f"Worker {self.worker_id}: Resizing segmentation mask to {target_width}x{target_height}")

                # Resize the segmentation mask to match the processed image dimensions
                resized_mask = row_dict["segmentation_mask"].resize(
                    (target_width, target_height),
                    resample=Image.Resampling.NEAREST
                )

                mask_array = np.array(resized_mask)

                # If mask is grayscale, add channel dimension
                if len(mask_array.shape) == 2:
                    mask_array = mask_array[np.newaxis, :, :]
                # If mask is RGB but we only need one channel for segmentation
                elif len(mask_array.shape) == 3 and mask_array.shape[2] == 3:
                    mask_array = np.mean(mask_array, axis=2)[np.newaxis, :, :]

                # Convert to torch tensor
                # mask_tensor = torch.from_numpy(mask_array).float()
                row_dict["segmentation_mask"] = mask_array

                logger.debug(f"Worker {self.worker_id}: Successfully resized segmentation mask")
            except Exception as e:
                logger.error(f"Worker {self.worker_id}: Error resizing segmentation mask: {str(e)}")
                logger.error(traceback.format_exc())

        if "segmentation_mask" not in row_dict or row_dict["segmentation_mask"] is None:
            target_width, target_height = image_size
            # row_dict["segmentation_mask"] = torch.zeros(1, target_height, target_width, dtype=torch.float32)
            row_dict["segmentation_mask"] = np.zeros((target_height, target_width), dtype=np.uint8)

        # Handle bounding box information
        if "bbox" in row_dict and row_dict["bbox"]:
            try:
                target_width, target_height = image_size

                # Get original dimensions of the corresponding image
                # We assume the bbox corresponds to the first image
                if original_dimensions:
                    original_width, original_height = original_dimensions[0]
                    # Resize the bounding box
                    resized_bbox = resize_bbox(
                        row_dict["bbox"],
                        original_width,
                        original_height,
                        target_width,
                        target_height
                    )

                    logger.debug(f"Worker {self.worker_id}: Resized bbox from {row_dict['bbox']} to {resized_bbox}. "
                                 f"Original dimensions: {original_dimensions[0]}, "
                                 f"Target dimensions: {target_width}x{target_height}")
                    row_dict["bbox"] = resized_bbox
                else:
                    logger.warning(f"Worker {self.worker_id}: No original dimensions available for bbox resizing")
            except Exception as e:
                logger.error(f"Worker {self.worker_id}: Error resizing bounding box: {str(e)}")
                logger.error(traceback.format_exc())
        else:
            # Use empty list as placeholder if not available
            row_dict["bbox"] = [0, 0, 0, 0]

        # Make bbox tensor
        row_dict["bbox"] = torch.tensor(row_dict["bbox"], dtype=torch.float32)

        row_dict["multi_modal_inputs"] = dict(model_inputs)
        if self.processor is not None:
            # and self.processor.image_processor.__class__.__name__ == "Qwen2VLImageProcessor"
            # qwen2vl mrope
            position_ids = get_rope_index(
                self.processor,
                input_ids=input_ids,
                image_grid_thw=model_inputs.get("image_grid_thw"),
                attention_mask=attention_mask,
            )  # (3, seq_length)
        else:
            position_ids = torch.clip(attention_mask.cumsum(dim=0) - 1, min=0, max=None)  # (seq_length,)
        input_ids, attention_mask, position_ids = VF.postprocess_data(
            input_ids=input_ids,
            attention_mask=attention_mask,
            position_ids=position_ids,
            max_length=self.max_prompt_length,
            pad_token_id=self.tokenizer.pad_token_id,
            left_pad=True,
            truncation=self.truncation,
        )
        row_dict["input_ids"] = input_ids
        row_dict["attention_mask"] = attention_mask
        row_dict["position_ids"] = position_ids
        row_dict["ground_truth"] = row_dict[self.answer_key]
        raw_prompt_ids = self.tokenizer.encode(prompt, add_special_tokens=False)
        if len(raw_prompt_ids) > self.max_prompt_length:
            if self.truncation == "left":
                raw_prompt_ids = raw_prompt_ids[-self.max_prompt_length:]
            elif self.truncation == "right":
                raw_prompt_ids = raw_prompt_ids[: self.max_prompt_length]
            elif self.truncation == "error":
                raise RuntimeError(f"Prompt length {len(raw_prompt_ids)} is longer than {self.max_prompt_length}.")
        row_dict["raw_prompt_ids"] = raw_prompt_ids
        row_dict.pop("segmentation_path", None)
        return row_dict<|MERGE_RESOLUTION|>--- conflicted
+++ resolved
@@ -220,32 +220,6 @@
             # Return a small fallback image instead of crashing
             fallback = Image.new("RGB", (224, 224), (128, 128, 128))
             return fallback
-        
-    def process_time_series(self, full_path: str) -> torch.Tensor:
-        full_path = os.path.splitext(full_path)[0]
-        record = wfdb.rdrecord(full_path)
-        segment_length = 2500
-        ecg_data = record.p_signal
-
-        # Resample the data if the sampling frequency is not 500 Hz
-        if record.fs != 500:
-            # Calculate the new length for resampling
-            new_length = int((500 / record.fs) * record.sig_len)
-            ecg_data = resample(ecg_data, new_length)
-
-        # Truncate if data is longer than segment_length
-        if ecg_data.shape[0] > segment_length:
-            ecg_data = ecg_data[:segment_length]
-
-        # Pad with zeros if data is shorter than segment_length
-        if ecg_data.shape[0] < segment_length:
-            padding = np.zeros((segment_length - ecg_data.shape[0], ecg_data.shape[1]))
-            ecg_data = np.vstack((ecg_data, padding))
-
-        ecg_data = ecg_data.T
-        ecg_data = ecg_data[[0, 1, 6, 7, 8, 9, 10, 11], :]
-        return torch.tensor(ecg_data)
-    
 
     def process_time_series(self, full_path: str) -> torch.Tensor:
         full_path = os.path.splitext(full_path)[0]
@@ -309,19 +283,6 @@
     """
 
     def __init__(
-<<<<<<< HEAD
-        self,
-        data_path: str,
-        tokenizer: PreTrainedTokenizer,
-        processor: Optional[ProcessorMixin],
-        prompt_key: str = "prompt",
-        answer_key: str = "answer",
-        image_key: str = "images",
-            time_series_key: str = "time-series",
-        max_prompt_length: int = 1024,
-        truncation: str = "error",
-        format_prompt: Optional[str] = None,
-=======
             self,
             data_path: str,
             tokenizer: PreTrainedTokenizer,
@@ -333,7 +294,6 @@
             max_prompt_length: int = 1024,
             truncation: str = "error",
             format_prompt: Optional[str] = None,
->>>>>>> e70fb2ee
             max_pixels: Optional[int] = None,
             min_pixels: Optional[int] = None,
             video_frames=2,
@@ -415,11 +375,7 @@
                     content_list.append({"type": "text", "text": content})
 
             if self.time_series_key in example and example[self.time_series_key]:
-<<<<<<< HEAD
-                content_list.append({"type": "time-series"}) # add time series token
-=======
                 content_list.append({"type": "time-series"})  # add time series token
->>>>>>> e70fb2ee
 
             return [{"role": "user", "content": content_list}]
         else:
@@ -457,29 +413,6 @@
 
         # Set vision_path to a nonempty vision path
         # Or empty if both vision paths are empty
-<<<<<<< HEAD
-        vision_path = row_dict['images'] if len(row_dict['images']) != 0 else row_dict['videos']
-        ts_path = row_dict['time-series'] if 'time-series' in row_dict and row_dict['time-series'] else ''
-        row_dict = row_dict['demo'] if 'demo' in row_dict else "unknown"
-
-        try:
-            if len(vision_path) != 0 and ts_path and len(ts_path) != 0:
-                row_dict["data_source"] = "multimodal"
-                row_dict["dataset"] = "mimic"
-            elif len(vision_path) != 0:
-                vision_path = vision_path[0]
-                row_dict["data_source"] = vision_path.split("/")[0]
-                row_dict["dataset"] = vision_path.split("/")[1]
-            elif ts_path and len(ts_path) != 0:
-                row_dict["data_source"] = "ecg"
-                # dataset already set in json
-            else:
-                raise ValueError("No modality found.")
-        except:
-            row_dict["data_source"] = "unknown"
-            row_dict["dataset"] = "unknown"
-        
-=======
         vision_path = row_dict['images'] if len(row_dict['images']) != 0 else row_dict.get('videos', [])
         ts_path = row_dict.get('time-series', [])
         if ts_path is None:
@@ -506,7 +439,6 @@
             vision_path = ts_path
         row_dict['vision_path'] = vision_path
 
->>>>>>> e70fb2ee
         if self.image_key in row_dict and row_dict["images"]:
             for i, image_item in enumerate(row_dict["images"]):
                 try:
@@ -586,10 +518,6 @@
                     processed_time_series.append(time_series)
 
                 except Exception as e:
-<<<<<<< HEAD
-                    logger.error(f"Worker {self.worker_id}: Error processing time series {i} for item {index}: {str(e)}")
-                    logger.error(traceback.format_exc())
-=======
                     logger.error(
                         f"Worker {self.worker_id}: Error processing time series {i} for item {index}: {str(e)}")
                     logger.error(traceback.format_exc())
@@ -598,7 +526,6 @@
         else:
             time_series = torch.zeros((8, 2500), dtype=torch.float32)
             processed_time_series.append(time_series)
->>>>>>> e70fb2ee
 
         # get size from processed_images
         if len(processed_images) > 0:
@@ -671,11 +598,7 @@
                 return_tensors="pt",
                 **kwargs
             )
-<<<<<<< HEAD
-        
-=======
-
->>>>>>> e70fb2ee
+
         except Exception as e:
             logger.error(f"Worker {self.worker_id}: Error processing model inputs: {str(e)}")
             # remove image
