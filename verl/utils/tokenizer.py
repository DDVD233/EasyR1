--- conflicted
+++ resolved
@@ -49,12 +49,8 @@
             
     except Exception:
         processor = None
-<<<<<<< HEAD
-        print(f"Failed to load processor for {model_path}.")
-=======
     if override_chat_template is not None:
         processor.chat_template = override_chat_template
->>>>>>> 19ba0ff1
 
     # Avoid load tokenizer, see:
     # https://github.com/huggingface/transformers/blob/v4.49.0/src/transformers/models/auto/processing_auto.py#L344
