# Copyright 2024 Bytedance Ltd. and/or its affiliates
#
# Licensed under the Apache License, Version 2.0 (the "License");
# you may not use this file except in compliance with the License.
# You may obtain a copy of the License at
#
#     http://www.apache.org/licenses/LICENSE-2.0
#
# Unless required by applicable law or agreed to in writing, software
# distributed under the License is distributed on an "AS IS" BASIS,
# WITHOUT WARRANTIES OR CONDITIONS OF ANY KIND, either express or implied.
# See the License for the specific language governing permissions and
# limitations under the License.
"""Utils for tokenization."""

from typing import Optional
from transformers import AutoProcessor, AutoTokenizer, PreTrainedTokenizer, ProcessorMixin
from transformers import Qwen2VLImageProcessorFast


def get_tokenizer(model_path: str, override_chat_template: Optional[str] = None, **kwargs) -> PreTrainedTokenizer:
    """Create a huggingface pretrained tokenizer."""
    tokenizer = AutoTokenizer.from_pretrained(model_path, **kwargs)
    if override_chat_template is not None:
        tokenizer.chat_template = override_chat_template

    if tokenizer.bos_token == "<bos>" and tokenizer.eos_token == "<eos>":
        # the EOS token in gemma2 & gemma3 is ambiguious, which may worsen RL performance.
        # https://huggingface.co/google/gemma-2-2b-it/commit/17a01657f5c87135bcdd0ec7abb4b2dece04408a
        print("Found gemma model. Set eos_token and eos_token_id to <end_of_turn> and 107.")
        tokenizer.eos_token = "<end_of_turn>"

    if tokenizer.pad_token_id is None:
        print("Pad token is None. Set it to eos_token.")
        tokenizer.pad_token = tokenizer.eos_token

    return tokenizer


def get_processor(model_path: str, override_chat_template: Optional[str] = None, **kwargs) -> Optional[ProcessorMixin]:
    """Create a huggingface pretrained processor."""
<<<<<<< HEAD
    try:
        if "qwen2" in model_path.lower():
            image_processor = Qwen2VLImageProcessorFast.from_pretrained(model_path, **kwargs)
            processor = AutoProcessor.from_pretrained(model_path, image_processor=image_processor,
                                                      **kwargs)
        else:
            processor = AutoProcessor.from_pretrained(model_path, **kwargs)
    except Exception:
        processor = None
=======
    processor = AutoProcessor.from_pretrained(model_path, **kwargs)
    if override_chat_template is not None:
        processor.chat_template = override_chat_template
>>>>>>> f11ae973

    # Avoid load tokenizer, see:
    # https://github.com/huggingface/transformers/blob/v4.49.0/src/transformers/models/auto/processing_auto.py#L344
    if processor is not None and "Processor" not in processor.__class__.__name__:
        processor = None

    return processor<|MERGE_RESOLUTION|>--- conflicted
+++ resolved
@@ -39,7 +39,6 @@
 
 def get_processor(model_path: str, override_chat_template: Optional[str] = None, **kwargs) -> Optional[ProcessorMixin]:
     """Create a huggingface pretrained processor."""
-<<<<<<< HEAD
     try:
         if "qwen2" in model_path.lower():
             image_processor = Qwen2VLImageProcessorFast.from_pretrained(model_path, **kwargs)
@@ -49,11 +48,8 @@
             processor = AutoProcessor.from_pretrained(model_path, **kwargs)
     except Exception:
         processor = None
-=======
-    processor = AutoProcessor.from_pretrained(model_path, **kwargs)
     if override_chat_template is not None:
         processor.chat_template = override_chat_template
->>>>>>> f11ae973
 
     # Avoid load tokenizer, see:
     # https://github.com/huggingface/transformers/blob/v4.49.0/src/transformers/models/auto/processing_auto.py#L344
