--- conflicted
+++ resolved
@@ -18,11 +18,9 @@
 from transformers import Qwen2VLImageProcessorFast
 
 
-def get_tokenizer(model_path: str, override_chat_template: Optional[str] = None, **kwargs) -> PreTrainedTokenizer:
+def get_tokenizer(model_path: str, **kwargs) -> PreTrainedTokenizer:
     """Create a huggingface pretrained tokenizer."""
     tokenizer = AutoTokenizer.from_pretrained(model_path, **kwargs)
-    if override_chat_template is not None:
-        tokenizer.chat_template = override_chat_template
 
     if tokenizer.bos_token == "<bos>" and tokenizer.eos_token == "<eos>":
         # the EOS token in gemma2 & gemma3 is ambiguious, which may worsen RL performance.
@@ -37,24 +35,17 @@
     return tokenizer
 
 
-def get_processor(model_path: str, override_chat_template: Optional[str] = None, **kwargs) -> Optional[ProcessorMixin]:
+def get_processor(model_path: str, **kwargs) -> Optional[ProcessorMixin]:
     """Create a huggingface pretrained processor."""
     try:
-<<<<<<< HEAD
-        if "qwen2" in model_path.lower() and "time_series" not in model_path.lower(): # temporary patch for time_series_qwen2_5_vl
-=======
         if "qwen2" in model_path.lower() and "time_series" not in model_path.lower():  # temporary patch for time_series_qwen2_5_vl
->>>>>>> e70fb2ee
             image_processor = Qwen2VLImageProcessorFast.from_pretrained(model_path, **kwargs)
             processor = AutoProcessor.from_pretrained(model_path, image_processor=image_processor,
                                                       **kwargs)
         else:
             processor = AutoProcessor.from_pretrained(model_path, **kwargs)
-            
     except Exception:
         processor = None
-    if override_chat_template is not None:
-        processor.chat_template = override_chat_template
 
     # Avoid load tokenizer, see:
     # https://github.com/huggingface/transformers/blob/v4.49.0/src/transformers/models/auto/processing_auto.py#L344
