--- conflicted
+++ resolved
@@ -271,7 +271,7 @@
         if config.trainer.max_steps is not None:
             self.training_steps = config.trainer.max_steps
         else:
-            self.training_steps = len(train_dataloader) * config.trainer.total_epochs
+            self.training_steps = len(train_dataloader) * config.trainer.total_episodes
 
         config.worker.actor.optim.training_steps = self.training_steps
         config.worker.critic.optim.training_steps = self.training_steps
@@ -327,7 +327,6 @@
         all_predictions = []
         all_ground_truths = []
         all_data_sources = []
-        all_demographics = []
         all_datasets = []
         data_source_lst = []
 
@@ -341,14 +340,8 @@
             ground_truths = test_batch.non_tensor_batch["answer"]
             data_sources = test_batch.non_tensor_batch.get("data_source", ["unknown"] * len(input_texts))
             datasets = test_batch.non_tensor_batch.get("dataset", ["unknown"] * len(input_texts))
-<<<<<<< HEAD
-            demographics = test_batch.non_tensor_batch.get("demo", ["unknown"] * len(input_texts))
-            data_paths = test_batch.non_tensor_batch.get("vision_path", ["unknown"] * len(input_texts))
-            if isinstance(data_paths, np.ndarray):
-=======
             data_paths = test_batch.non_tensor_batch.get("vision_path", ["unknown"] * len(input_texts))
             if isinstance(data_paths, numpy.ndarray):
->>>>>>> e70fb2ee
                 data_paths = data_paths.tolist()
             sample_datapaths.extend(data_paths)
             sample_datasets.extend(datasets)
@@ -380,7 +373,6 @@
             all_ground_truths.extend(ground_truths)
             all_data_sources.extend(data_sources)
             all_datasets.extend(datasets)
-            all_demographics.extend(demographics)
 
             test_batch = test_batch.union(test_output_gen_batch)
 
@@ -415,7 +407,7 @@
 
         # Per data source metrics
         metrics = compute_metrics_by_data_source(all_predictions, all_ground_truths,
-                                                 all_data_sources, all_datasets, all_demographics)
+                                                 all_data_sources, all_datasets)
         metric_dict.update(**metrics)
         wandb.log(metric_dict, step=self.global_step)
 
@@ -576,7 +568,7 @@
             if self.config.trainer.val_only:
                 return
 
-        for _ in tqdm(range(self.config.trainer.total_epochs), desc="Epoch", position=0):
+        for _ in tqdm(range(self.config.trainer.total_episodes), desc="Episode", position=0):
             for batch_dict in tqdm(self.train_dataloader, desc="Running step", position=1):
                 self.global_step += 1
                 if self.global_step > self.training_steps:
