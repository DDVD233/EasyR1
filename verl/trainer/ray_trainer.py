# Copyright 2024 Bytedance Ltd. and/or its affiliates
#
# Licensed under the Apache License, Version 2.0 (the "License");
# you may not use this file except in compliance with the License.
# You may obtain a copy of the License at
#
#     http://www.apache.org/licenses/LICENSE-2.0
#
# Unless required by applicable law or agreed to in writing, software
# distributed under the License is distributed on an "AS IS" BASIS,
# WITHOUT WARRANTIES OR CONDITIONS OF ANY KIND, either express or implied.
# See the License for the specific language governing permissions and
# limitations under the License.
"""
FSDP PPO Trainer with Ray-based single controller.
This trainer supports model-agonistic model initialization with huggingface
"""

import os
import uuid
from collections import defaultdict
from contextlib import contextmanager
from copy import deepcopy
from dataclasses import dataclass, field
from enum import Enum, IntEnum, auto
from typing import Any, Callable, Dict, List, Optional, Tuple, Type

import numpy as np
import ray
import torch
import wandb
from codetiming import Timer
from ray.experimental.tqdm_ray import tqdm
from torch.utils.data import RandomSampler, SequentialSampler
from torchdata.stateful_dataloader import StatefulDataLoader
from transformers import PreTrainedTokenizer, ProcessorMixin

from ..protocol import DataProto, pad_dataproto_to_divisor, unpad_dataproto
from ..single_controller.base import Worker
from ..single_controller.ray import RayClassWithInitArgs, RayResourcePool, RayWorkerGroup
from ..single_controller.ray.base import create_colocated_worker_cls
from ..utils import torch_functional as VF
from ..utils.checkpoint import CHECKPOINT_TRACKER, remove_obsolete_ckpt
from ..utils.dataset import RLHFDataset, collate_fn
from ..utils.logger import Tracker
from ..utils.py_functional import convert_dict_to_str
from ..utils.seqlen_balancing import get_seqlen_balanced_partitions, log_seqlen_unbalance
from ..workers.fsdp_workers import FSDPWorker
from . import core_algos
from .config import PPOConfig
from .metrics import compute_data_metrics, compute_throughout_metrics, compute_timing_metrics, reduce_metrics
from ..utils.reward_score.evaluation import compute_metrics_by_data_source


class Role(IntEnum):
    """
    To create more roles dynamically, you can subclass Role and add new members
    """

    Actor = auto()
    Rollout = auto()
    ActorRollout = auto()
    Critic = auto()
    RefPolicy = auto()
    RewardModel = auto()
    ActorRolloutRef = auto()


class AdvantageEstimator(str, Enum):
    """
    Using an enumeration class to avoid spelling errors in adv_estimator
    """

    GAE = "gae"
    GRPO = "grpo"
    REINFORCE_PLUS_PLUS = "reinforce_plus_plus"
    REMAX = "remax"
    RLOO = "rloo"


@dataclass
class ResourcePoolManager:
    """
    Define a resource pool specification. Resource pool will be initialized first.
    """

    resource_pool_spec: dict[str, list[int]]
    mapping: dict[Role, str]
    resource_pool_dict: dict[str, RayResourcePool] = field(default_factory=dict)

    def create_resource_pool(self):
        for resource_pool_name, process_on_nodes in self.resource_pool_spec.items():
            # max_colocate_count means the number of WorkerGroups (i.e. processes) in each RayResourcePool
            # For FSDP backend, we recommend using max_colocate_count=1 that merge all WorkerGroups into one.
            # For Megatron backend, we recommend using max_colocate_count>1 that can utilize different WorkerGroup for differnt models
            resource_pool = RayResourcePool(
                process_on_nodes=process_on_nodes, use_gpu=True, max_colocate_count=1, name_prefix=resource_pool_name
            )
            self.resource_pool_dict[resource_pool_name] = resource_pool

        self._check_resource_available()

    def get_resource_pool(self, role: Role) -> RayResourcePool:
        """Get the resource pool of the worker."""
        return self.resource_pool_dict[self.mapping[role]]

    def get_n_gpus(self) -> int:
        """Get the number of gpus in this cluster."""
        return sum([n_gpus for process_on_nodes in self.resource_pool_spec.values() for n_gpus in process_on_nodes])

    def _check_resource_available(self):
        """Check if the resource pool can be satisfied in this ray cluster."""
        node_available_resources = ray.state.available_resources_per_node()
        node_available_gpus = {node: node_info.get("GPU", 0) for node, node_info in node_available_resources.items()}

        # check total required gpus can be satisfied
        total_available_gpus = sum(node_available_gpus.values())
        total_required_gpus = sum(
            [n_gpus for process_on_nodes in self.resource_pool_spec.values() for n_gpus in process_on_nodes]
        )
        if total_available_gpus < total_required_gpus:
            raise ValueError(
                f"Total available GPUs {total_available_gpus} is less than total desired GPUs {total_required_gpus}."
            )


def apply_kl_penalty(data: DataProto, kl_ctrl: core_algos.KLController, kl_penalty="kl"):
    token_level_scores = data.batch["token_level_scores"]
    batch_size = data.batch.batch_size[0]
    response_mask = data.batch["response_mask"]

    # compute kl between ref_policy and current policy
    if "ref_log_probs" in data.batch.keys():
        kld = core_algos.compute_kl(data.batch["old_log_probs"], data.batch["ref_log_probs"], kl_penalty=kl_penalty)
        kld = kld * response_mask  # (batch_size, response_length)
    else:
        kld = torch.zeros_like(response_mask, dtype=torch.float32)

    data.batch["token_level_rewards"] = token_level_scores - kl_ctrl.kl_coef * kld

    current_kl = VF.masked_mean(kld, mask=response_mask, dim=-1)  # average over sequence
    current_kl = torch.mean(current_kl, dim=0).item()
    metrics = {"critic/kl": current_kl, "critic/kl_coef": kl_ctrl.kl_coef}

    # According to https://github.com/huggingface/trl/blob/v0.11.0/trl/trainer/ppo_trainer.py#L880
    kl_ctrl.update(current_kl=current_kl, n_steps=batch_size)
    return data, metrics


def compute_advantage(data: DataProto, adv_estimator: AdvantageEstimator, gamma: float = 1.0, lam: float = 1.0):
    token_level_rewards = data.batch["token_level_rewards"]
    response_mask = data.batch["response_mask"]
    index = data.non_tensor_batch["uid"]
    if adv_estimator == AdvantageEstimator.GAE:
        values = data.batch["values"]
        advantages, returns = core_algos.compute_gae_advantage_return(
            token_level_rewards, values, response_mask, gamma, lam
        )
    elif adv_estimator == AdvantageEstimator.GRPO:
        advantages, returns = core_algos.compute_grpo_outcome_advantage(token_level_rewards, response_mask, index)
    elif adv_estimator == AdvantageEstimator.REINFORCE_PLUS_PLUS:
        advantages, returns = core_algos.compute_reinforce_plus_plus_outcome_advantage(
            token_level_rewards, response_mask, gamma
        )
    elif adv_estimator == AdvantageEstimator.REMAX:
        reward_baselines = data.batch["reward_baselines"]
        advantages, returns = core_algos.compute_remax_outcome_advantage(
            token_level_rewards, reward_baselines, response_mask
        )
    elif adv_estimator == AdvantageEstimator.RLOO:
        advantages, returns = core_algos.compute_rloo_outcome_advantage(token_level_rewards, response_mask, index)
    else:
        raise NotImplementedError

    data.batch["advantages"] = advantages
    data.batch["returns"] = returns
    return data


@contextmanager
def _timer(name: str, timing_raw: Dict[str, float]):
    with Timer(name=name, logger=None) as timer:
        yield

    timing_raw[name] = timer.last


class RayPPOTrainer:
    """
    Note that this trainer runs on the driver process on a single CPU/GPU node.
    """

    def __init__(
        self,
        config: PPOConfig,
        tokenizer: PreTrainedTokenizer,
        processor: Optional[ProcessorMixin],
        role_worker_mapping: dict[Role, Type[Worker]],
        resource_pool_manager: ResourcePoolManager,
        ray_worker_group_cls: Type[RayWorkerGroup] = RayWorkerGroup,
        reward_fn: Optional[Callable[[DataProto], Tuple[torch.Tensor, Dict[str, List[float]]]]] = None,
        val_reward_fn: Optional[Callable[[DataProto], Tuple[torch.Tensor, Dict[str, List[float]]]]] = None,
    ):
        self.tokenizer = tokenizer
        self.processor = processor
        self.config = config
        self.reward_fn = reward_fn
        self.val_reward_fn = val_reward_fn

        self.hybrid_engine = config.worker.hybrid_engine
        if self.hybrid_engine:
            assert Role.ActorRollout in role_worker_mapping, (
                f"ActorRollout should be included in {role_worker_mapping.keys()}."
            )
        else:
            raise NotImplementedError

        self.role_worker_mapping = role_worker_mapping
        self.resource_pool_manager = resource_pool_manager
        self.use_reward_model = Role.RewardModel in role_worker_mapping
        self.ray_worker_group_cls = ray_worker_group_cls

        # define KL control
        if Role.RefPolicy in role_worker_mapping and not config.algorithm.disable_kl:
            self.use_reference_policy = True
            self.kl_ctrl = core_algos.get_kl_controller(config.algorithm)
        else:
            self.use_reference_policy = False
            self.kl_ctrl = core_algos.FixedKLController(init_kl_coef=0.0)
            print("KL is disabled, no KL metrics will be logged. Please set `kl_coef=0` to log KL metrics.")

        if config.algorithm.adv_estimator == AdvantageEstimator.GAE:
            self.use_critic = True
        else:
            self.use_critic = False

        if config.algorithm.adv_estimator not in list(AdvantageEstimator):
            raise NotImplementedError(f"Unknown advantage estimator: {config.algorithm.adv_estimator}.")

        if config.data.rollout_batch_size % config.worker.actor.global_batch_size != 0:
            raise ValueError("Rollout batch size must be divisible by actor global batch size.")

        if (
            config.data.rollout_batch_size * config.worker.rollout.n
        ) % config.worker.actor.micro_batch_size_per_device_for_experience != 0:
            raise ValueError(
                "Rollout batch size * rollout.n must be divisible by actor micro batch size for experience."
            )

        if self.use_critic:
            if config.data.rollout_batch_size % config.worker.critic.global_batch_size != 0:
                raise ValueError("Rollout batch size must be divisible by critic global batch size.")

            if (
                config.data.rollout_batch_size * config.worker.rollout.n
            ) % config.worker.critic.micro_batch_size_per_device_for_experience != 0:
                raise ValueError(
                    "Rollout batch size * rollout.n must be divisible by critic micro batch size for experience."
                )

        if (
            config.algorithm.adv_estimator in (AdvantageEstimator.GRPO, AdvantageEstimator.RLOO)
            and config.worker.rollout.n == 1
        ):
            raise ValueError("GRPO and RLOO algorithm need `config.worker.rollout.n > 1`.")

        self._create_dataloader()

    def _create_dataloader(self) -> None:
        self.train_dataset = RLHFDataset(
            data_path=self.config.data.train_files,
            tokenizer=self.tokenizer,
            processor=self.processor,
            prompt_key=self.config.data.prompt_key,
            answer_key=self.config.data.answer_key,
            image_key=self.config.data.image_key,
            max_prompt_length=self.config.data.max_prompt_length,
            truncation="right",
            format_prompt=self.config.data.format_prompt,
            min_pixels=self.config.data.min_pixels,
            max_pixels=self.config.data.max_pixels,
        )
        # use sampler for better ckpt resume
        if self.config.data.shuffle:
            train_dataloader_generator = torch.Generator()
            train_dataloader_generator.manual_seed(self.config.data.seed)
            sampler = RandomSampler(data_source=self.train_dataset, generator=train_dataloader_generator)
        else:
            sampler = SequentialSampler(data_source=self.train_dataset)

        self.train_dataloader = StatefulDataLoader(
            dataset=self.train_dataset,
            batch_size=self.config.data.rollout_batch_size,
            sampler=sampler,
            num_workers=8,
            collate_fn=collate_fn,
            pin_memory=False,
            drop_last=True,
        )

        self.val_dataset = RLHFDataset(
            data_path=self.config.data.val_files,
            tokenizer=self.tokenizer,
            processor=self.processor,
            prompt_key=self.config.data.prompt_key,
            answer_key=self.config.data.answer_key,
            image_key=self.config.data.image_key,
            max_prompt_length=self.config.data.max_prompt_length,
            truncation="right",
            format_prompt=self.config.data.format_prompt,
            min_pixels=self.config.data.min_pixels,
            max_pixels=self.config.data.max_pixels,
        )
        self.val_dataloader = StatefulDataLoader(
            dataset=self.val_dataset,
<<<<<<< HEAD
            batch_size=self.config.data.rollout_batch_size,  # len(self.val_dataset)
=======
            batch_size=len(self.val_dataset)
            if self.config.data.val_batch_size == -1
            else self.config.data.val_batch_size,
            shuffle=False,
>>>>>>> daa75cb0
            num_workers=8,
            shuffle=False,
            drop_last=False,
            collate_fn=collate_fn,
            pin_memory=False
        )

        assert len(self.train_dataloader) >= 1
<<<<<<< HEAD
        # assert len(self.val_dataloader) == 1
=======
        assert len(self.val_dataloader) >= 1
>>>>>>> daa75cb0
        print(f"Size of train dataloader: {len(self.train_dataloader)}")
        print(f"Size of val dataloader: {len(self.val_dataloader)}")

        if self.config.trainer.max_steps is not None:
            training_steps = self.config.trainer.max_steps
        else:
            training_steps = len(self.train_dataloader) * self.config.trainer.total_episodes

        self.training_steps = training_steps
        self.config.worker.actor.optim.training_steps = training_steps
        self.config.worker.critic.optim.training_steps = training_steps
        print(f"Total training steps: {self.training_steps}")

    def _maybe_log_val_generations(
        self, inputs: List[str], outputs: List[str], labels: List[str], scores: List[float]
    ) -> None:
        """Log a table of validation samples"""
        if self.config.trainer.val_generations_to_log <= 0:
            return

        # Create tuples of (input, output, score) and sort by input text
        samples = list(zip(inputs, outputs, labels, scores))
        samples.sort(key=lambda x: x[0])  # Sort by input text

        # Use fixed random seed for deterministic shuffling
        rng = np.random.RandomState(42)
        rng.shuffle(samples)

        samples = samples[: self.config.trainer.val_generations_to_log]
        self.logger.log_generation(samples, self.global_step)

    def _validate(self) -> Dict[str, Any]:
        reward_tensor_lst = []
        # Lists to collect samples for the table
<<<<<<< HEAD
        sample_inputs, sample_outputs, sample_scores = [], [], []
        sample_inputs = []
        sample_outputs = []
        sample_scores = []

        # New lists for metric calculation
        all_predictions = []
        all_ground_truths = []
        all_data_sources = []
        all_datasets = []
        data_source_lst = []

        for test_data in self.val_dataloader:
            test_batch = DataProto.from_single_dict(test_data)

            # Store original inputs and ground truths
=======
        sample_inputs, sample_outputs, sample_labels, sample_scores = [], [], [], []
        reward_metrics_lst = defaultdict(list)
        for batch_dict in self.val_dataloader:
            test_batch = DataProto.from_single_dict(batch_dict)
            # Store original inputs
>>>>>>> daa75cb0
            input_ids = test_batch.batch["input_ids"]
            input_texts = [self.tokenizer.decode(ids, skip_special_tokens=True) for ids in input_ids]
            sample_inputs.extend(input_texts)
            ground_truths = test_batch.non_tensor_batch["answer"]
            data_sources = test_batch.non_tensor_batch.get("data_source", ["unknown"] * len(input_texts))
            datasets = test_batch.non_tensor_batch.get("dataset", ["unknown"] * len(input_texts))

            if "multi_modal_inputs" in test_batch.non_tensor_batch.keys():
                test_gen_batch = test_batch.pop(
                    batch_keys=["input_ids", "attention_mask", "position_ids"],
                    non_tensor_batch_keys=["raw_prompt_ids", "multi_modal_data", "multi_modal_inputs"],
                )
            else:
                test_gen_batch = test_batch.pop(
                    batch_keys=["input_ids", "attention_mask", "position_ids"],
                    non_tensor_batch_keys=["raw_prompt_ids"],
                )

            test_gen_batch.meta_info = self.config.worker.rollout.val_override_config
            test_gen_batch, pad_size = pad_dataproto_to_divisor(test_gen_batch, self.actor_rollout_wg.world_size)
            test_output_gen_batch = self.actor_rollout_wg.generate_sequences(test_gen_batch)
            test_output_gen_batch = unpad_dataproto(test_output_gen_batch, pad_size=pad_size)
            print("validation generation end")

            # Store generated outputs
            output_ids = test_output_gen_batch.batch["responses"]
            output_texts = [self.tokenizer.decode(ids, skip_special_tokens=True) for ids in output_ids]
            sample_outputs.extend(output_texts)
<<<<<<< HEAD

            # Collect for metrics calculation
            all_predictions.extend(output_texts)
            all_ground_truths.extend(ground_truths)
            all_data_sources.extend(data_sources)
            all_datasets.extend(datasets)

=======
            sample_labels.extend(test_batch.non_tensor_batch["ground_truth"].tolist())
>>>>>>> daa75cb0
            test_batch = test_batch.union(test_output_gen_batch)

            # evaluate using reward_function
            reward_tensor, reward_metrics = self.val_reward_fn(test_batch)

            # Store scores
            scores = reward_tensor.sum(-1).cpu().tolist()
            sample_scores.extend(scores)

            reward_tensor_lst.append(reward_tensor)
<<<<<<< HEAD
            data_source_lst.append(
                test_batch.non_tensor_batch.get("data_source", ["unknown"] * reward_tensor.shape[0])
            )

        reward_tensor = torch.cat(reward_tensor_lst, dim=0).sum(-1).cpu()  # (batch_size,)
        data_sources = np.concatenate(data_source_lst, axis=0)

        # Evaluate test_score based on data source
        data_source_reward = {}
        for i in range(reward_tensor.shape[0]):
            data_source = data_sources[i]
            if data_source not in data_source_reward:
                data_source_reward[data_source] = []
            data_source_reward[data_source].append(reward_tensor[i].item())

        metric_dict = {}
        for data_source, rewards in data_source_reward.items():
            metric_dict[f"val/test_score/{data_source}"] = np.mean(rewards)

        # Per data source metrics
        metrics = compute_metrics_by_data_source(all_predictions, all_ground_truths,
                                                 all_data_sources, all_datasets)
        metric_dict.update(**metrics)
        wandb.log(metric_dict, step=self.global_step)
=======
            for key, value in reward_metrics.items():
                reward_metrics_lst[key].extend(value)
>>>>>>> daa75cb0

        self._maybe_log_val_generations(sample_inputs, sample_outputs, sample_labels, sample_scores)
        reward_score = torch.cat(reward_tensor_lst, dim=0).sum(-1).mean().item()
<<<<<<< HEAD
        return {"val/test_score": reward_score}
=======
        val_reward_metrics = {f"val/{key}_reward": value for key, value in reduce_metrics(reward_metrics_lst).items()}
        return {"val/reward_score": reward_score, **val_reward_metrics}

>>>>>>> daa75cb0
    def init_workers(self) -> None:
        """Init resource pool and worker group"""
        self.resource_pool_manager.create_resource_pool()
        self.resource_pool_to_cls = {pool: {} for pool in self.resource_pool_manager.resource_pool_dict.values()}

        # create actor and rollout
        if self.hybrid_engine:
            resource_pool = self.resource_pool_manager.get_resource_pool(Role.ActorRollout)
            actor_rollout_cls = RayClassWithInitArgs(
                cls=self.role_worker_mapping[Role.ActorRollout], config=self.config.worker, role="actor_rollout"
            )
            self.resource_pool_to_cls[resource_pool]["actor_rollout"] = actor_rollout_cls
        else:
            raise NotImplementedError

        # create critic
        if self.use_critic:
            resource_pool = self.resource_pool_manager.get_resource_pool(Role.Critic)
            critic_cls = RayClassWithInitArgs(
                cls=self.role_worker_mapping[Role.Critic], config=self.config.worker, role="critic"
            )
            self.resource_pool_to_cls[resource_pool]["critic"] = critic_cls

        # create reference policy if needed
        if self.use_reference_policy:
            resource_pool = self.resource_pool_manager.get_resource_pool(Role.RefPolicy)
            ref_policy_cls = RayClassWithInitArgs(
                self.role_worker_mapping[Role.RefPolicy], config=self.config.worker, role="ref"
            )
            self.resource_pool_to_cls[resource_pool]["ref"] = ref_policy_cls

        # create a reward model if reward_fn is None
        if self.use_reward_model:
            # we create a RM here
            resource_pool = self.resource_pool_manager.get_resource_pool(Role.RewardModel)
            rm_cls = RayClassWithInitArgs(
                cls=self.role_worker_mapping[Role.RewardModel], config=self.config.worker, role="reward"
            )
            self.resource_pool_to_cls[resource_pool]["rm"] = rm_cls

        # initialize WorkerGroup
        # NOTE: if you want to use a different resource pool for each role, which can support different parallel size,
        # you should not use `create_colocated_worker_cls`. Instead, directly pass different resource pool to different worker groups.
        # See https://github.com/volcengine/verl/blob/master/examples/ray/tutorial.ipynb for more information.
        all_wg: Dict[str, FSDPWorker] = {}
        self.wg_dicts = []
        for resource_pool, class_dict in self.resource_pool_to_cls.items():
            worker_dict_cls = create_colocated_worker_cls(class_dict=class_dict)
            wg_dict = self.ray_worker_group_cls(resource_pool=resource_pool, ray_cls_with_init=worker_dict_cls)
            spawn_wg = wg_dict.spawn(prefix_set=class_dict.keys())
            all_wg.update(spawn_wg)
            # keep the referece of WorkerDict to support ray >= 2.31. Ref: https://github.com/ray-project/ray/pull/45699
            self.wg_dicts.append(wg_dict)

        if self.use_critic:
            self.critic_wg = all_wg["critic"]
            self.critic_wg.init_model()

        if self.use_reference_policy:
            self.ref_policy_wg = all_wg["ref"]
            self.ref_policy_wg.init_model()

        if self.use_reward_model:
            self.rm_wg = all_wg["rm"]
            self.rm_wg.init_model()

        # we should create rollout at the end so that vllm can have a better estimation of kv cache memory
        self.actor_rollout_wg = all_wg["actor_rollout"]
        self.actor_rollout_wg.init_model()

    def _save_checkpoint(self) -> None:
        # path: {save_checkpoint_path}/global_step_{global_step}/{actor,critic}
        remove_obsolete_ckpt(
            self.config.trainer.save_checkpoint_path, self.global_step, self.config.trainer.save_limit
        )
        folder_path = os.path.join(self.config.trainer.save_checkpoint_path, f"global_step_{self.global_step}")
        actor_path = os.path.join(folder_path, "actor")
        self.actor_rollout_wg.save_checkpoint(actor_path)

        if self.use_critic:
            critic_path = os.path.join(folder_path, "critic")
            self.critic_wg.save_checkpoint(critic_path)

        dataloader_path = os.path.join(folder_path, "dataloader.pt")
        dataloader_state_dict = self.train_dataloader.state_dict()
        torch.save(dataloader_state_dict, dataloader_path)

        last_global_step_path = os.path.join(self.config.trainer.save_checkpoint_path, CHECKPOINT_TRACKER)
        with open(last_global_step_path, "w") as f:
            f.write(str(self.global_step))

    def _load_checkpoint(self) -> None:
        if self.config.trainer.load_checkpoint_path is None:
            return

        if "global_step_" not in self.config.trainer.load_checkpoint_path.strip(os.path.sep).split(os.path.sep)[-1]:
            raise ValueError("`load_checkpoint_path` should end with `global_step_*`.")

        print(f"Load from checkpoint: {self.config.trainer.load_checkpoint_path}.")
        self.global_step = int(self.config.trainer.load_checkpoint_path.strip(os.path.sep).split("global_step_")[-1])
        actor_path = os.path.join(self.config.trainer.load_checkpoint_path, "actor")
        self.actor_rollout_wg.load_checkpoint(actor_path)
        if self.use_critic:
            critic_path = os.path.join(self.config.trainer.load_checkpoint_path, "critic")
            self.critic_wg.load_checkpoint(critic_path)

        dataloader_path = os.path.join(self.config.trainer.load_checkpoint_path, "dataloader.pt")
        if os.path.exists(dataloader_path):
            dataloader_state_dict = torch.load(dataloader_path, weights_only=False)
            self.train_dataloader.load_state_dict(dataloader_state_dict)
        else:
            print(f"No dataloader state found at {dataloader_path}, will start from scratch.")

    def _balance_batch(self, batch: DataProto, metrics: Dict[str, Any], logging_prefix: str = "global_seqlen") -> None:
        """Reorder the data on single controller such that each dp rank gets similar total tokens"""
        attention_mask = batch.batch["attention_mask"]
        batch_size = attention_mask.shape[0]
        global_seqlen_lst = batch.batch["attention_mask"].view(batch_size, -1).sum(-1).tolist()  # (train_batch_size,)
        world_size = self.actor_rollout_wg.world_size
        global_partition_lst = get_seqlen_balanced_partitions(
            global_seqlen_lst, k_partitions=world_size, equal_size=True
        )
        # reorder based on index. The data will be automatically equally partitioned by dispatch function
        global_idx = torch.tensor([j for partition in global_partition_lst for j in partition])
        batch.reorder(global_idx)
        global_balance_stats = log_seqlen_unbalance(
            seqlen_list=global_seqlen_lst, partitions=global_partition_lst, prefix=logging_prefix
        )
        metrics.update(global_balance_stats)

    def fit(self):
        """
        The training loop of PPO.
        The driver process only need to call the compute functions of the worker group through RPC to construct the PPO dataflow.
        The light-weight advantage computation is done on the driver process.
        """
        self.logger = Tracker(loggers=self.config.trainer.logger, config=self.config.to_dict())
        self.global_step = 0
        val_metrics: Optional[Dict[str, Any]] = None

        # load checkpoint before doing anything
        self._load_checkpoint()

        # perform validation before training
        # currently, we only support validation using the reward_function.
        if self.val_reward_fn is not None and self.config.trainer.val_before_train:
            val_metrics = self._validate()
            self.logger.log(data=val_metrics, step=self.global_step)
            if self.config.trainer.val_only:
                return

        for _ in tqdm(range(self.config.trainer.total_episodes), desc="Episode", position=0):
            for batch_dict in tqdm(self.train_dataloader, desc="Running step", position=1):
                self.global_step += 1
                if self.global_step > self.training_steps:
                    break

                metrics, timing_raw = {}, {}
                # print key, value type
                for key, value in batch_dict.items():
                    print(f"{key}: {type(value)}")
                batch: DataProto = DataProto.from_single_dict(batch_dict)

                # pop those keys for generation
                if "multi_modal_inputs" in batch.non_tensor_batch.keys():
                    gen_batch = batch.pop(
                        batch_keys=["input_ids", "attention_mask", "position_ids"],
                        non_tensor_batch_keys=["raw_prompt_ids", "multi_modal_data", "multi_modal_inputs"],
                    )
                else:
                    gen_batch = batch.pop(
                        batch_keys=["input_ids", "attention_mask", "position_ids"],
                        non_tensor_batch_keys=["raw_prompt_ids"],
                    )

                with _timer("step", timing_raw):
                    # generate a batch
                    with _timer("gen", timing_raw):  # wg: worker group
                        gen_batch_output = self.actor_rollout_wg.generate_sequences(gen_batch)

                    if self.config.algorithm.adv_estimator == "remax":
                        with _timer("gen_max", timing_raw):
                            gen_baseline_batch = deepcopy(gen_batch)
                            gen_baseline_batch.meta_info["temperature"] = 0
                            gen_baseline_batch.meta_info["n"] = 1
                            gen_baseline_output = self.actor_rollout_wg.generate_sequences(gen_baseline_batch)

                            batch = batch.union(gen_baseline_output)
                            reward_baseline_tensor, _ = self.reward_fn(batch)
                            reward_baseline_tensor = reward_baseline_tensor.sum(dim=-1)

                            batch.pop(batch_keys=list(gen_baseline_output.batch.keys()))
                            batch.batch["reward_baselines"] = reward_baseline_tensor
                            del gen_baseline_batch, gen_baseline_output

                    batch.non_tensor_batch["uid"] = np.array(
                        [str(uuid.uuid4()) for _ in range(len(batch.batch))], dtype=object
                    )
                    # repeat to align with repeated responses in rollout
                    batch = batch.repeat(repeat_times=self.config.worker.rollout.n, interleave=True)
                    batch = batch.union(gen_batch_output)

                    # compute reward
                    with _timer("reward", timing_raw):
                        if self.use_reward_model:
                            raise NotImplementedError("Reward model is not supported yet.")

                        # we combine with rule-based rm
                        reward_tensor, reward_metrics = self.reward_fn(batch)
                        batch.batch["token_level_scores"] = reward_tensor
                        reward_metrics = {
                            f"reward/{key}": value for key, value in reduce_metrics(reward_metrics).items()
                        }
                        metrics.update(reward_metrics)

                    # balance the number of valid tokens on each dp rank.
                    # Note that this breaks the order of data inside the batch.
                    # Please take care when you implement group based adv computation such as GRPO and rloo
                    self._balance_batch(batch, metrics=metrics)

                    # compute global_valid tokens
                    batch.meta_info["global_token_num"] = torch.sum(batch.batch["attention_mask"], dim=-1).tolist()

                    # recompute old_log_probs
                    with _timer("old", timing_raw):
                        old_log_probs = self.actor_rollout_wg.compute_log_probs(batch)
                        batch = batch.union(old_log_probs)

                    # compute ref_log_probs
                    if self.use_reference_policy:
                        with _timer("ref", timing_raw):
                            ref_log_probs = self.ref_policy_wg.compute_ref_log_probs(batch)
                            batch = batch.union(ref_log_probs)

                    # compute values
                    if self.use_critic:
                        with _timer("values", timing_raw):
                            values = self.critic_wg.compute_values(batch)
                            batch = batch.union(values)

                    with _timer("adv", timing_raw):
                        # apply kl penalty if available
                        if not self.config.algorithm.use_kl_loss and self.use_reference_policy:
                            # apply kl penalty to reward
                            batch, kl_metrics = apply_kl_penalty(
                                batch, kl_ctrl=self.kl_ctrl, kl_penalty=self.config.algorithm.kl_penalty
                            )
                            metrics.update(kl_metrics)
                        else:
                            batch.batch["token_level_rewards"] = batch.batch["token_level_scores"]

                        # compute advantages, executed on the driver process
                        batch = compute_advantage(
                            batch,
                            adv_estimator=self.config.algorithm.adv_estimator,
                            gamma=self.config.algorithm.gamma,
                            lam=self.config.algorithm.lam,
                        )

                    # update critic
                    if self.use_critic:
                        with _timer("update_critic", timing_raw):
                            critic_output = self.critic_wg.update_critic(batch)

                        critic_metrics = reduce_metrics(critic_output.non_tensor_batch)
                        metrics.update(critic_metrics)

                    # update actor
                    if self.config.trainer.critic_warmup <= self.global_step:
                        with _timer("update_actor", timing_raw):
                            actor_output = self.actor_rollout_wg.update_actor(batch)

                        actor_metrics = reduce_metrics(actor_output.non_tensor_batch)
                        metrics.update(actor_metrics)

                    # validate
                    if (
                        self.val_reward_fn is not None
                        and self.config.trainer.val_freq > 0
                        and self.global_step % self.config.trainer.val_freq == 0
                    ):
                        with _timer("validation", timing_raw):
                            val_metrics = self._validate()

                        metrics.update(val_metrics)

                    if self.config.trainer.save_freq > 0 and self.global_step % self.config.trainer.save_freq == 0:
                        with _timer("save_checkpoint", timing_raw):
                            self._save_checkpoint()

                # collect metrics
                n_gpus = self.resource_pool_manager.get_n_gpus()
                metrics.update(compute_data_metrics(batch=batch, use_critic=self.use_critic))
                metrics.update(compute_timing_metrics(batch=batch, timing_raw=timing_raw))
                metrics.update(compute_throughout_metrics(batch=batch, timing_raw=timing_raw, n_gpus=n_gpus))

                self.logger.log(data=metrics, step=self.global_step)

        # perform validation after training
        if self.val_reward_fn is not None:
            if (
                val_metrics is None
                or self.config.trainer.val_freq <= 0
                or self.global_step % self.config.trainer.val_freq != 0
            ):
                val_metrics = self._validate()
                self.logger.log(data=val_metrics, step=self.global_step)

            print(f"Final validation metrics: {convert_dict_to_str(val_metrics)}")

        if self.config.trainer.save_freq <= 0 or self.global_step % self.config.trainer.save_freq != 0:
            self._save_checkpoint()<|MERGE_RESOLUTION|>--- conflicted
+++ resolved
@@ -138,7 +138,7 @@
 
     data.batch["token_level_rewards"] = token_level_scores - kl_ctrl.kl_coef * kld
 
-    current_kl = VF.masked_mean(kld, mask=response_mask, dim=-1)  # average over sequence
+    current_kl = VF.masked_mean(kld, mask=response_mask, axis=-1)  # average over sequence
     current_kl = torch.mean(current_kl, dim=0).item()
     metrics = {"critic/kl": current_kl, "critic/kl_coef": kl_ctrl.kl_coef}
 
@@ -313,27 +313,18 @@
         )
         self.val_dataloader = StatefulDataLoader(
             dataset=self.val_dataset,
-<<<<<<< HEAD
-            batch_size=self.config.data.rollout_batch_size,  # len(self.val_dataset)
-=======
             batch_size=len(self.val_dataset)
             if self.config.data.val_batch_size == -1
             else self.config.data.val_batch_size,
             shuffle=False,
->>>>>>> daa75cb0
             num_workers=8,
-            shuffle=False,
+            collate_fn=collate_fn,
+            pin_memory=False,
             drop_last=False,
-            collate_fn=collate_fn,
-            pin_memory=False
         )
 
         assert len(self.train_dataloader) >= 1
-<<<<<<< HEAD
-        # assert len(self.val_dataloader) == 1
-=======
         assert len(self.val_dataloader) >= 1
->>>>>>> daa75cb0
         print(f"Size of train dataloader: {len(self.train_dataloader)}")
         print(f"Size of val dataloader: {len(self.val_dataloader)}")
 
@@ -367,12 +358,9 @@
 
     def _validate(self) -> Dict[str, Any]:
         reward_tensor_lst = []
+        reward_metrics_lst = defaultdict(list)
         # Lists to collect samples for the table
-<<<<<<< HEAD
-        sample_inputs, sample_outputs, sample_scores = [], [], []
-        sample_inputs = []
-        sample_outputs = []
-        sample_scores = []
+        sample_inputs, sample_outputs, sample_labels, sample_scores = [], [], [], []
 
         # New lists for metric calculation
         all_predictions = []
@@ -385,13 +373,6 @@
             test_batch = DataProto.from_single_dict(test_data)
 
             # Store original inputs and ground truths
-=======
-        sample_inputs, sample_outputs, sample_labels, sample_scores = [], [], [], []
-        reward_metrics_lst = defaultdict(list)
-        for batch_dict in self.val_dataloader:
-            test_batch = DataProto.from_single_dict(batch_dict)
-            # Store original inputs
->>>>>>> daa75cb0
             input_ids = test_batch.batch["input_ids"]
             input_texts = [self.tokenizer.decode(ids, skip_special_tokens=True) for ids in input_ids]
             sample_inputs.extend(input_texts)
@@ -420,7 +401,7 @@
             output_ids = test_output_gen_batch.batch["responses"]
             output_texts = [self.tokenizer.decode(ids, skip_special_tokens=True) for ids in output_ids]
             sample_outputs.extend(output_texts)
-<<<<<<< HEAD
+            sample_labels.extend(test_batch.non_tensor_batch["ground_truth"].tolist())
 
             # Collect for metrics calculation
             all_predictions.extend(output_texts)
@@ -428,9 +409,6 @@
             all_data_sources.extend(data_sources)
             all_datasets.extend(datasets)
 
-=======
-            sample_labels.extend(test_batch.non_tensor_batch["ground_truth"].tolist())
->>>>>>> daa75cb0
             test_batch = test_batch.union(test_output_gen_batch)
 
             # evaluate using reward_function
@@ -441,7 +419,8 @@
             sample_scores.extend(scores)
 
             reward_tensor_lst.append(reward_tensor)
-<<<<<<< HEAD
+            for key, value in reward_metrics.items():
+                reward_metrics_lst[key].extend(value)
             data_source_lst.append(
                 test_batch.non_tensor_batch.get("data_source", ["unknown"] * reward_tensor.shape[0])
             )
@@ -466,20 +445,11 @@
                                                  all_data_sources, all_datasets)
         metric_dict.update(**metrics)
         wandb.log(metric_dict, step=self.global_step)
-=======
-            for key, value in reward_metrics.items():
-                reward_metrics_lst[key].extend(value)
->>>>>>> daa75cb0
 
         self._maybe_log_val_generations(sample_inputs, sample_outputs, sample_labels, sample_scores)
         reward_score = torch.cat(reward_tensor_lst, dim=0).sum(-1).mean().item()
-<<<<<<< HEAD
-        return {"val/test_score": reward_score}
-=======
         val_reward_metrics = {f"val/{key}_reward": value for key, value in reduce_metrics(reward_metrics_lst).items()}
         return {"val/reward_score": reward_score, **val_reward_metrics}
-
->>>>>>> daa75cb0
     def init_workers(self) -> None:
         """Init resource pool and worker group"""
         self.resource_pool_manager.create_resource_pool()
@@ -524,7 +494,7 @@
         # NOTE: if you want to use a different resource pool for each role, which can support different parallel size,
         # you should not use `create_colocated_worker_cls`. Instead, directly pass different resource pool to different worker groups.
         # See https://github.com/volcengine/verl/blob/master/examples/ray/tutorial.ipynb for more information.
-        all_wg: Dict[str, FSDPWorker] = {}
+        all_wg = {}
         self.wg_dicts = []
         for resource_pool, class_dict in self.resource_pool_to_cls.items():
             worker_dict_cls = create_colocated_worker_cls(class_dict=class_dict)
@@ -535,15 +505,15 @@
             self.wg_dicts.append(wg_dict)
 
         if self.use_critic:
-            self.critic_wg = all_wg["critic"]
+            self.critic_wg: FSDPWorker = all_wg["critic"]
             self.critic_wg.init_model()
 
         if self.use_reference_policy:
-            self.ref_policy_wg = all_wg["ref"]
+            self.ref_policy_wg: FSDPWorker = all_wg["ref"]
             self.ref_policy_wg.init_model()
 
         if self.use_reward_model:
-            self.rm_wg = all_wg["rm"]
+            self.rm_wg: FSDPWorker = all_wg["rm"]
             self.rm_wg.init_model()
 
         # we should create rollout at the end so that vllm can have a better estimation of kv cache memory
