--- conflicted
+++ resolved
@@ -67,9 +67,6 @@
         }
         resource_pool_manager = ResourcePoolManager(resource_pool_spec=resource_pool_spec, mapping=mapping)
 
-<<<<<<< HEAD
-        RemoteRewardManager = ray.remote(FunctionRewardManager).options(num_cpus=config.worker.reward.num_cpus)
-=======
         if config.worker.reward.reward_type == "sequential":
             RewardManager = SequentialFunctionRewardManager
         elif config.worker.reward.reward_type == "batch":
@@ -78,7 +75,6 @@
             raise NotImplementedError(f"Unknown reward type {config.worker.reward.reward_type}.")
 
         RemoteRewardManager = ray.remote(RewardManager).options(num_cpus=config.worker.reward.num_cpus)
->>>>>>> 6a4f8cab
         reward_fn = RemoteRewardManager.remote(config.worker.reward, tokenizer)
         val_reward_fn = RemoteRewardManager.remote(config.worker.reward, tokenizer)
 
@@ -118,16 +114,10 @@
             "env_vars": {
                 "TOKENIZERS_PARALLELISM": "true",
                 "NCCL_DEBUG": "WARN",
-<<<<<<< HEAD
-                "VLLM_LOGGING_LEVEL": "INFO",
-                "TORCH_NCCL_AVOID_RECORD_STREAMS": "1",
-                "PYTORCH_CUDA_ALLOC_CONF": "expandable_segments:False",
-=======
                 "VLLM_LOGGING_LEVEL": "WARN",
                 "TORCH_NCCL_AVOID_RECORD_STREAMS": "1",
                 "PYTORCH_CUDA_ALLOC_CONF": "expandable_segments:False",
                 "PYTHONUNBUFFERED": "1",
->>>>>>> 6a4f8cab
             }
         }
         info = ray.init(runtime_env=runtime_env)
