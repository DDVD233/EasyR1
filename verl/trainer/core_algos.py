# Copyright 2022 The HuggingFace Team
# Copyright 2024 Bytedance Ltd. and/or its affiliates
#
# Licensed under the Apache License, Version 2.0 (the "License");
# you may not use this file except in compliance with the License.
# You may obtain a copy of the License at
#
#     http://www.apache.org/licenses/LICENSE-2.0
#
# Unless required by applicable law or agreed to in writing, software
# distributed under the License is distributed on an "AS IS" BASIS,
# WITHOUT WARRANTIES OR CONDITIONS OF ANY KIND, either express or implied.
# See the License for the specific language governing permissions and
# limitations under the License.
"""
Core functions to implement PPO algorithms.
The function implemented in this file should be used by trainer with different distributed strategies to
implement PPO
"""

from __future__ import annotations
import math
from abc import ABC, abstractmethod
<<<<<<< HEAD
from typing import TYPE_CHECKING, Tuple
from ..utils import torch_functional as VF
import torch.nn.functional as F
=======
from collections import defaultdict
from enum import Enum
from typing import TYPE_CHECKING, Dict, Literal, Tuple

>>>>>>> 61b93849
import numpy as np
import torch
from collections import defaultdict
from typing import List, Tuple, Dict, Any
from sklearn.cluster import KMeans


if TYPE_CHECKING:
    from .config import AlgorithmConfig


class KLController(ABC):
    kl_coef: float
    """KL coefficient."""

    @abstractmethod
    def update(self, current_kl: float, n_steps: int):
        """Update kl_coef according to current KL."""
        ...


class AdaptiveKLController(KLController):
    """Adaptive KL controller described in: https://arxiv.org/pdf/1909.08593.pdf

    Copied from https://github.com/huggingface/trl/blob/v0.11.0/trl/trainer/utils.py#L54"""

    def __init__(self, init_kl_coef: float, target_kl: float, horizon: float):
        self.kl_coef = init_kl_coef
        self.target = target_kl
        self.horizon = horizon

    def update(self, current_kl: float, n_steps: int):
        target = self.target
        proportional_error = np.clip(current_kl / target - 1, -0.2, 0.2)
        mult = 1 + proportional_error * n_steps / self.horizon
        self.kl_coef *= mult


class FixedKLController(KLController):
    """Fixed KL controller.

    Copeid from https://github.com/huggingface/trl/blob/v0.11.0/trl/trainer/utils.py#L72"""

    def __init__(self, init_kl_coef: float):
        self.kl_coef = init_kl_coef

    def update(self, current_kl: float, n_steps: int):
        pass


class AdvantageEstimator(str, Enum):
    """
    Using an enumeration class to avoid spelling errors in adv_estimator
    """

    GAE = "gae"
    GRPO = "grpo"
    REINFORCE_PLUS_PLUS = "reinforce_plus_plus"
    REMAX = "remax"
    RLOO = "rloo"


def get_kl_controller(algorithm_config: "AlgorithmConfig") -> KLController:
    """Adapted from https://github.com/huggingface/trl/blob/v0.11.0/trl/trainer/ppo_trainer.py#L319"""
    if algorithm_config.kl_type == "fixed":
        kl_ctrl = FixedKLController(init_kl_coef=algorithm_config.kl_coef)
    elif algorithm_config.kl_type == "adaptive":
        assert algorithm_config.kl_horizon > 0, f"horizon must be larger than 0. Got {algorithm_config.kl_horizon}."
        kl_ctrl = AdaptiveKLController(
            init_kl_coef=algorithm_config.kl_coef,
            target_kl=algorithm_config.kl_target,
            horizon=algorithm_config.kl_horizon,
        )
    else:
        raise ValueError(f"Unknown kl type: {algorithm_config.kl_type}.")

    return kl_ctrl


@torch.no_grad()
def compute_gae_advantage_return(
    token_level_rewards: torch.Tensor,
    values: torch.Tensor,
    response_mask: torch.Tensor,
    gamma: torch.Tensor,
    lam: torch.Tensor,
) -> Tuple[torch.Tensor, torch.Tensor]:
    """Adapted from https://github.com/huggingface/trl/blob/v0.16.0/trl/trainer/ppo_trainer.py#L513

    Args:
        token_level_rewards: `(torch.Tensor)`
            shape: (bs, response_length)
        values: `(torch.Tensor)`
            shape: (bs, response_length)
        response_mask: `(torch.Tensor)`
            shape: (bs, response_length). The token after eos tokens have mask zero.
        gamma: `(float)`
            discounted factor used in RL
        lam: `(float)`
            lambda value when computing Generalized Advantage Estimation (https://arxiv.org/abs/1506.02438)

    Returns:
        advantages: `(torch.Tensor)`
            shape: (bs, response_length)
        returns: `(torch.Tensor)`
            shape: (bs, response_length)

    """
    lastgaelam = 0
    advantages_reversed = []
    gen_len = token_level_rewards.shape[-1]
    for t in reversed(range(gen_len)):
        nextvalues = values[:, t + 1] if t < gen_len - 1 else 0.0
        delta = token_level_rewards[:, t] + gamma * nextvalues - values[:, t]
        lastgaelam = delta + gamma * lam * lastgaelam
        advantages_reversed.append(lastgaelam)

    advantages = torch.stack(advantages_reversed[::-1], dim=1)
    returns = advantages + values
    advantages = VF.masked_whiten(advantages, response_mask)
    return advantages, returns


# NOTE(sgm): this implementation only consider outcome supervision, where the reward is a scalar.
@torch.no_grad()
def compute_grpo_outcome_advantage(
    token_level_rewards: torch.Tensor, response_mask: torch.Tensor, index: torch.Tensor, eps: float = 1e-6
) -> Tuple[torch.Tensor, torch.Tensor]:
    """
    Compute advantage for GRPO, operating only on Outcome reward
    (with only one scalar reward for each response).

    Args:
        token_level_rewards: `(torch.Tensor)`
            shape: (bs, response_length)
        response_mask: `(torch.Tensor)`
            shape: (bs, response_length)
        index: `(torch.Tensor)`
            shape: (bs,)
        eps: `(float)`
            epsilon value to avoid division by zero

    Returns:
        advantages: `(torch.Tensor)`
            shape: (bs, response_length)
        returns: `(torch.Tensor)`
            shape: (bs, response_length)

    """
    scores = token_level_rewards.sum(dim=-1)
    id2score = defaultdict(list)
    id2mean, id2std = {}, {}

    bsz = scores.shape[0]
    for i in range(bsz):
        id2score[index[i]].append(scores[i])

    for idx in id2score:
        assert len(id2score[idx]) > 1, "GRPO needs rollout.n > 1."
        id2mean[idx] = torch.mean(torch.tensor(id2score[idx]))
        id2std[idx] = torch.std(torch.tensor(id2score[idx]))

    for i in range(bsz):
        scores[i] = (scores[i] - id2mean[index[i]]) / (id2std[index[i]] + eps)

    returns = scores.unsqueeze(-1) * response_mask
    return returns, returns


EPS_DEFAULT: float = 1e-6

# Per‑domain question history ------------------------------------------------ #
#   domain_qstats[dom] = {
#       "vectors": List[np.ndarray]   # shape = (Q, R)
#       "q_ids":   List[int],        # question ids in same order as vectors
#       "count":   int,              # #questions accumulated so far
#   }
# --------------------------------------------------------------------------- #
domain_qstats: Dict[Any, Dict[str, Any]] = defaultdict(lambda: {
    "vectors": [],
    "q_ids":   [],
    "count":   0,
})

global_running_stats: Dict[str, int] = {"q_count": 0}

# --------------------------------------------------------------------------- #
#  Helpers                                                                    #
# --------------------------------------------------------------------------- #

def _quantile_safe(x: torch.Tensor, q: float, eps: float) -> torch.Tensor:
    if torch.allclose(x, torch.zeros_like(x)):
        return torch.tensor(eps, dtype=x.dtype, device=x.device)
    return torch.quantile(x, q).detach().clamp_min(eps)


def _select_k_elbow(vals: np.ndarray, k_max: int = 10, tol: float = 0.10) -> int:
    """k‑means elbow pick on multi‑dimensional points."""
    unique_cnt = len(np.unique(vals, axis=0))
    k_cap      = min(k_max, unique_cnt)
    ks         = range(1, k_cap + 1)
    inertias   = [KMeans(n_clusters=k, n_init="auto", random_state=0).fit(vals).inertia_ for k in ks]
    if len(inertias) == 1:
        return 1
    drops = np.diff(inertias) * -1.0
    for i in range(1, len(drops)):
        if drops[i] < tol * drops[i - 1]:
            return i + 1
    return ks[-1]


def _cluster_info_question(vectors: List[np.ndarray]) -> Tuple[float, np.ndarray, np.ndarray, np.ndarray]:
    """K‑means on question‑level vectors.

    Returns
    -------
    mu_d        : float   – inverse‑cluster‑size weighted mean of the centroid means
    assignments : (Q,)    – cluster index for each question vector
    counts      : (k,)    – cluster sizes
    centroids   : (k,R)   – cluster centroid vectors
    """
    if len(vectors) == 0:
        return 0.0, np.empty(0, int), np.empty(0), np.empty((0, 0))

    X = np.stack(vectors, axis=0)            # (Q,R) – R inferred from data
    k_opt = _select_k_elbow(X, k_max=10)
    km    = KMeans(n_clusters=k_opt, n_init="auto", random_state=0).fit(X)

    centroids   = km.cluster_centers_        # (k,R)
    assignments = km.labels_                 # (Q,)
    _, counts   = np.unique(assignments, return_counts=True)
    counts      = counts.astype(float)

    centroid_means = centroids.mean(axis=1)  # (k,)
    weights        = 1.0 / counts
    mu_d           = float((weights * centroid_means).sum() / weights.sum())

    # Debug ------------------------------------------------------------- #
    print(
        f"[KMEANS‑Q] k={k_opt} | centroid_means="
        f"[{', '.join(f'{m:.3f}' for m in centroid_means)}] | counts={counts.tolist()} | μ_d={mu_d:.3f}"
    )

    return mu_d, assignments, counts, centroids

# --------------------------------------------------------------------------- #
#  Main advantage routine                                                     #
# --------------------------------------------------------------------------- #
@torch.no_grad()

def compute_drpo_outcome_advantage(
    token_level_rewards: torch.Tensor,      # (B,L)
    response_mask:      torch.Tensor,       # (B,L)
    index:              np.ndarray[str],         # (B,) question ids
    domain_info:        np.ndarray,         # (B,) domain ids
    log_probs:          torch.Tensor,       # (B,L)
    ref_log_probs:      torch.Tensor,       # (B,L)
    eps: float = EPS_DEFAULT,
    kl_q: float = 0.75,
):
    """DRPO with question‑level clustering (no fixed R)."""

    B, L = token_level_rewards.shape

    # 1) raw rollout‑level rewards -------------------------------------- #
    raw_scores = token_level_rewards.sum(dim=-1)                          # (B,)

    # 2) collect rollouts per question for this mini‑batch -------------- #
    q2rollouts: Dict[str, List[float]] = defaultdict(list)
    q2domain:   Dict[str, Any]         = {}
    for i in range(B):
        qid: str = index[i]
        q2rollouts[qid].append(raw_scores[i].item())
        q2domain[qid] = domain_info[i]

    # ensure consistent rollout count ----------------------------------- #
    rollout_lens = {len(v) for v in q2rollouts.values()}
    assert len(rollout_lens) == 1, "Inconsistent rollout counts per question in batch!"

    # build vector per question ----------------------------------------- #
    q_vectors = {qid: np.asarray(v, dtype=np.float32) for qid, v in q2rollouts.items()}

    # 3) update per‑domain question history ----------------------------- #
    for qid, vec in q_vectors.items():
        dom = q2domain[qid]
        dstat = domain_qstats[dom]
        dstat["vectors"].append(vec)
        dstat["q_ids"].append(qid)
        dstat["count"] += 1
        global_running_stats["q_count"] += 1

    # 4) GRPO normalisation (within‑question) --------------------------- #
    scores = raw_scores.clone()
    id2mean = {qid: torch.mean(torch.tensor(v)) for qid, v in q2rollouts.items()}
    id2std  = {qid: torch.std (torch.tensor(v)) for qid, v in q2rollouts.items()}
    for i in range(B):
        qid: str = index[i]
        scores[i] = (scores[i] - id2mean[qid]) / (id2std[qid] + eps)
    before_scale_score = scores.clone()

    # 5) Domain‑wise question clustering -------------------------------- #
    domain_cluster_cache: Dict[Any, Dict[str, Any]] = {}
    for dom, dstat in domain_qstats.items():
        if dstat["count"] == 0:
            continue
        mu_d, assign, counts, centroids = _cluster_info_question(dstat["vectors"])
        domain_cluster_cache[dom] = {
            "mu_d":      mu_d,
            "assign":    assign,
            "counts":    counts,
            "centroids": centroids,
            "q_ids":     dstat["q_ids"],
        }

    # 6) Apply scaling --------------------------------------------------- #
    scaling_factors: List[float] = []
    for i in range(B):
        qid: str  = index[i]
        dom  = q2domain[qid]
        cache = domain_cluster_cache[dom]

        # map qid → cluster idx ---------------------------------------- #
        q_idx       = cache["q_ids"].index(qid)
        cluster_idx = cache["assign"][q_idx]

        N_d  = float(domain_qstats[dom]["count"])
        mu_d = cache["mu_d"]
        T_d  = max(math.sqrt(N_d) * mu_d, eps)

        N_c  = float(cache["counts"][cluster_idx])
        mu_c = float(cache["centroids"][cluster_idx].mean())

        factor = T_d * math.sqrt(N_c) * mu_c
        scaling_factors.append(factor)
        scores[i] = scores[i] / factor

    # divide scores by std of scores
    scores_std = torch.std(scores)
    scores = scores / (scores_std + eps)

    # Debug report -------------------------------------------------------- #
    print("--------------Hierarchical scaling report--------------")
    dom2scale: Dict[Any, List[torch.Tensor]] = defaultdict(list)
    for i in range(B):
        dom2scale[domain_info[i]].append(scores[i] / (before_scale_score[i] + eps))
    for dom, lst in dom2scale.items():
        avg_sf = torch.mean(torch.stack(lst)).item()
        print(f"[HDRPO] domain = {dom:<15} | mean overall scale = {avg_sf:6.3f}")

    # Print global reward mean
    print(f"[HDRPO] global reward mean = {torch.mean(scores):.3f}")

    # 7) KL‑aware damping ---------------------------------------------- #
    # kl_tok     = compute_kl(log_probs, ref_log_probs, "low_var_kl")
    # kl_tok     *= response_mask
    # kl_rollout = kl_tok.sum(dim=-1)
    #
    # z_abs = scores.abs() * kl_rollout
    # t     = _quantile_safe(z_abs, kl_q, eps)
    # m     = t / (z_abs + t)
    # scores = m * scores

    returns = scores.unsqueeze(-1) * response_mask
    return returns, returns


@torch.no_grad()
def compute_rloo_outcome_advantage(
    token_level_rewards: torch.Tensor, response_mask: torch.Tensor, index: torch.Tensor
) -> Tuple[torch.Tensor, torch.Tensor]:
    """
    Compute advantage for RLOO based on https://arxiv.org/abs/2402.14740

    Args:
        token_level_rewards: `(torch.Tensor)`
            shape: (bs, response_length)
        response_mask: `(torch.Tensor)`
            shape: (bs, response_length)
        index: `(torch.Tensor)`
            shape: (bs,)

    Returns:
        advantages: `(torch.Tensor)`
            shape: (bs, response_length)
        returns: `(torch.Tensor)`
            shape: (bs, response_length)

    """
    scores = token_level_rewards.sum(dim=-1)

    id2score = defaultdict(list)
    id2sum = {}
    bsz = scores.shape[0]
    for i in range(bsz):
        id2score[index[i]].append(scores[i])

    for idx in id2score:
        id2sum[idx] = torch.sum(torch.tensor(id2score[idx]))

    for i in range(bsz):
        sample_num = len(id2score[index[i]])
        assert sample_num > 1, "RLOO needs rollout.n > 1."
        baseline = (id2sum[index[i]] - scores[i]) / (sample_num - 1)
        scores[i] = scores[i] - baseline

    returns = scores.unsqueeze(-1) * response_mask
    return returns, returns


@torch.no_grad()
def compute_reinforce_plus_plus_outcome_advantage(
    token_level_rewards: torch.Tensor, response_mask: torch.Tensor, gamma: torch.Tensor
) -> Tuple[torch.Tensor, torch.Tensor]:
    """
    Compute advantage for REINFORCE++.
    This implementation is based on the paper: https://arxiv.org/abs/2501.03262

    Args:
        token_level_rewards: `(torch.Tensor)`
            shape: (bs, response_length)
        response_mask: `(torch.Tensor)`
            shape: (bs, response_length)

    Returns:
        advantages: `(torch.Tensor)`
            shape: (bs, response_length)
        returns: `(torch.Tensor)`
            shape: (bs, response_length)

    """
    returns = torch.zeros_like(token_level_rewards)
    running_return = 0
    for t in reversed(range(token_level_rewards.shape[1])):
        running_return = token_level_rewards[:, t] + gamma * running_return
        returns[:, t] = running_return
        # Reset after EOS
        running_return = running_return * response_mask[:, t]

    advantages = VF.masked_whiten(returns, response_mask)
    return advantages, returns


@torch.no_grad()
def compute_remax_outcome_advantage(
    token_level_rewards: torch.Tensor, reward_baselines: torch.Tensor, response_mask: torch.Tensor
) -> Tuple[torch.Tensor, torch.Tensor]:
    """
    Compute advantage for ReMax, operating only on Outcome reward
    This implementation is based on the paper: https://arxiv.org/abs/2310.10505

    (with only one scalar reward for each response).
    Args:
        token_level_rewards: `(torch.Tensor)`
            shape: (bs, response_length)
        reward_baselines: `(torch.Tensor)`
            shape: (bs,)
        response_mask: `(torch.Tensor)`
            shape: (bs, response_length)

    Returns:
        advantages: `(torch.Tensor)`
            shape: (bs, response_length)
        returns: `(torch.Tensor)`
            shape: (bs, response_length)

    """
    scores = token_level_rewards.sum(dim=-1) - reward_baselines
    returns = scores.unsqueeze(-1) * response_mask
    return returns, returns


def compute_rewards(
    token_level_scores: torch.Tensor,
    log_probs: torch.Tensor,
    ref_log_probs: torch.Tensor,
    kl_ratio: float,
) -> torch.Tensor:
    kl = log_probs - ref_log_probs
    return token_level_scores - kl * kl_ratio


def average_loss(
    values: torch.Tensor, mask: torch.Tensor, mode: Literal["token", "seq"], eps: float = 1e-8
) -> torch.Tensor:
    """Average the policy loss.

    Args:
        values: `(torch.Tensor)`
            shape: (bs, response_length)
        mask: `(torch.Tensor)`
            shape: (bs, response_length)
        mode: `(Literal["token", "seq"])`
            "token": average the loss in the whole batch
            "seq": average the loss in each sequence then average the mean of the means
        eps: `(float)`
            epsilon value

    Returns:
        loss: `a scalar torch.Tensor`
    """
    if mode == "token":
        return VF.masked_mean(values, mask, eps=eps)
    elif mode == "seq":
        return ((values * mask).sum(-1) / (mask.sum(-1) + eps)).mean()
    else:
        raise NotImplementedError(f"Unknown mode: {mode}.")


def compute_policy_loss(
    old_log_probs: torch.Tensor,
    log_probs: torch.Tensor,
    advantages: torch.Tensor,
    response_mask: torch.Tensor,
    clip_ratio_low: float,
    clip_ratio_high: float,
    clip_ratio_dual: float,
    loss_avg_mode: Literal["token", "seq"],
) -> Tuple[torch.Tensor, Dict[str, torch.Tensor]]:
    """Compute the clipped policy objective and related metrics for PPO.

    Adapted from https://github.com/huggingface/trl/blob/v0.15.0/trl/trainer/ppo_trainer.py#L568

    Args:
        old_log_prob: `(torch.Tensor)`
            shape: (bs, response_length)
        log_prob: `(torch.Tensor)`
            shape: (bs, response_length)
        advantages: `(torch.Tensor)`
            shape: (bs, response_length)
        response_mask: `(torch.Tensor)`
            shape: (bs, response_length)
        clip_ratio_low: (float)
            The lower clip range used in PPO. See https://arxiv.org/abs/1707.06347
        clip_ratio_high: (float)
            The higher clip range used in DAPO. See https://arxiv.org/pdf/2503.14476
        clip_ratio_dual: (float)
            The dual clip range used in Dual-clip PPO. See https://arxiv.org/pdf/1912.09729
        loss_avg_mode: (Literal["token", "seq"])
            "token": average the loss in the whole batch
            "seq": average the loss in each sequence then average the mean of the means

    Returns:
        pg_loss: `a scalar torch.Tensor`
            policy gradient loss computed via PPO
        pg_clipfrac_higher: (float)
            a float number indicating the fraction of policy gradient loss being clipped to a higher value
        pg_clipfrac_lower: (float)
            a float number indicating the fraction of policy gradient loss being clipped to a lower value
        ppo_kl: (float)
            a float number indicating the mean KL divergence between the old policy and the new policy
        entropy_loss: (float)
            a float number indicating the mean entropy loss

    """
    negative_approx_kl = log_probs - old_log_probs
    # clamp negative_approx_kl to avoid nan kld
    negative_approx_kl = torch.clamp(negative_approx_kl, -20.0, 20.0)
    ratio = torch.exp(negative_approx_kl)
    # clamp the ratio before exp to avoid nan grad
    # see: https://github.com/pytorch/pytorch/issues/10729
    clipped_ratio = torch.exp(
        torch.clamp(negative_approx_kl, np.log(1.0 - clip_ratio_low), np.log(1.0 + clip_ratio_high))
    )

    # pg metrics
    metrics = {"ppo_kl": -negative_approx_kl}
    # use negative log probs as an estimator of entropy loss
    metrics["entropy_loss"] = average_loss(-log_probs, response_mask, mode=loss_avg_mode)

    pg_loss = -advantages * ratio  # -ratio * A
    pg_loss2 = -advantages * clipped_ratio  # -clip(ratio, 1-clip_low, 1+clip_high) * A
    pg_loss3 = -advantages * clip_ratio_dual  # -clip_dual * A

    clipped_pg_loss_higher = torch.max(pg_loss, pg_loss2)  # clip if pg_loss < pg_loss2
    metrics["pg_clipfrac_higher"] = (pg_loss < pg_loss2).float()
    clipped_pg_loss_lower = torch.min(clipped_pg_loss_higher, pg_loss3)  # clip if pg_loss > pg_loss3 and adv < 0
    final_pg_loss = torch.where(advantages < 0, clipped_pg_loss_lower, clipped_pg_loss_higher)
    metrics["pg_clipfrac_lower"] = (clipped_pg_loss_higher > pg_loss3).float() * (advantages < 0).float()

    final_pg_loss = average_loss(final_pg_loss, response_mask, mode=loss_avg_mode)
    metrics = {k: VF.masked_mean(v, response_mask).detach().item() for k, v in metrics.items()}
    return final_pg_loss, metrics


def compute_value_loss(
    vpreds: torch.Tensor,
    returns: torch.Tensor,
    values: torch.Tensor,
    response_mask: torch.Tensor,
    cliprange_value: float,
    loss_avg_mode: Literal["token", "seq"],
) -> Tuple[torch.Tensor, float]:
    """Compute the value loss.

    Adapted from https://github.com/huggingface/trl/blob/v0.15.0/trl/trainer/ppo_trainer.py#L556

    Args:
        vpreds (`torch.FloatTensor`):
            Predicted values of the value head, shape (`batch_size`, `response_length`)
        returns: (`torch.FloatTensor`):
            Ground truth returns, shape (`batch_size`, `response_length`)
        values (`torch.FloatTensor`):
            Old values of value head, shape (`batch_size`, `response_length`)
        response_mask: `(torch.Tensor)`
            shape: (bs, response_length)
        cliprange_value: (float)
            The clip range for value net used in PPO. See https://arxiv.org/abs/1707.06347
        loss_avg_mode: (Literal["token", "seq"])
            "token": average the loss in the whole batch
            "seq": average the loss in each sequence then average the mean of the means

    Returns:
        vf_loss: a scalar (`torch.FloatTensor`):
            value function loss
        vf_clipfrac: a float
            The ratio of vf being clipped

    """
    vpredclipped = torch.clamp(vpreds, values - cliprange_value, values + cliprange_value)
    vf_loss1 = torch.square(vpreds - returns)
    vf_loss2 = torch.square(vpredclipped - returns)
    clipped_vf_losses = torch.max(vf_loss1, vf_loss2)  # clip if vf_loss1 < vf_loss2
    vf_loss = 0.5 * average_loss(clipped_vf_losses, response_mask, mode=loss_avg_mode)
    vf_clipfrac = VF.masked_mean((vf_loss1 < vf_loss2).float(), response_mask).detach().item()
    return vf_loss, vf_clipfrac


def compute_kl(
    log_probs: torch.FloatTensor,
    ref_log_probs: torch.FloatTensor,
    kl_penalty: Literal["kl", "abs", "mse", "low_var_kl", "full"],
) -> torch.Tensor:
    """Compute KL divergence given log_probs and ref_log_probs.

    Adapted from https://github.com/huggingface/trl/blob/v0.11.0/trl/trainer/ppo_trainer.py#L1150

    Args:
        log_probs: torch.Tensor
        ref_log_probs: torch.Tensor
        kl_penalty: str ("kl", "abs", "mse", "low_var_kl", "full")

    Returns:
        kl_div: torch.Tensor

    """
    log_probs, ref_log_probs = log_probs.float(), ref_log_probs.float()
    if kl_penalty == "kl":
        return log_probs - ref_log_probs

    if kl_penalty == "abs":
        return (log_probs - ref_log_probs).abs()

    if kl_penalty == "mse":
        return 0.5 * (log_probs - ref_log_probs).square()

    # J. Schulman. Approximating kl divergence, 2020.
    # URL http://joschu.net/blog/kl-approx.html
    if kl_penalty == "low_var_kl":
        # For numerical stability
        kl = (ref_log_probs - log_probs).clamp(-20.0, 20.0)
        kld = (kl.exp() - kl - 1).contiguous()
        return torch.clamp(kld, min=-10.0, max=10.0)

    if kl_penalty == "full":
        return F.kl_div(ref_log_probs, log_probs, log_target=True, reduction="none").sum(-1)

    raise NotImplementedError(f"Unknown KL penalty: {kl_penalty}.")<|MERGE_RESOLUTION|>--- conflicted
+++ resolved
@@ -18,24 +18,16 @@
 implement PPO
 """
 
-from __future__ import annotations
-import math
 from abc import ABC, abstractmethod
-<<<<<<< HEAD
-from typing import TYPE_CHECKING, Tuple
-from ..utils import torch_functional as VF
-import torch.nn.functional as F
-=======
 from collections import defaultdict
 from enum import Enum
 from typing import TYPE_CHECKING, Dict, Literal, Tuple
 
->>>>>>> 61b93849
 import numpy as np
 import torch
-from collections import defaultdict
-from typing import List, Tuple, Dict, Any
-from sklearn.cluster import KMeans
+import torch.nn.functional as F
+
+from ..utils import torch_functional as VF
 
 
 if TYPE_CHECKING:
@@ -200,203 +192,6 @@
     return returns, returns
 
 
-EPS_DEFAULT: float = 1e-6
-
-# Per‑domain question history ------------------------------------------------ #
-#   domain_qstats[dom] = {
-#       "vectors": List[np.ndarray]   # shape = (Q, R)
-#       "q_ids":   List[int],        # question ids in same order as vectors
-#       "count":   int,              # #questions accumulated so far
-#   }
-# --------------------------------------------------------------------------- #
-domain_qstats: Dict[Any, Dict[str, Any]] = defaultdict(lambda: {
-    "vectors": [],
-    "q_ids":   [],
-    "count":   0,
-})
-
-global_running_stats: Dict[str, int] = {"q_count": 0}
-
-# --------------------------------------------------------------------------- #
-#  Helpers                                                                    #
-# --------------------------------------------------------------------------- #
-
-def _quantile_safe(x: torch.Tensor, q: float, eps: float) -> torch.Tensor:
-    if torch.allclose(x, torch.zeros_like(x)):
-        return torch.tensor(eps, dtype=x.dtype, device=x.device)
-    return torch.quantile(x, q).detach().clamp_min(eps)
-
-
-def _select_k_elbow(vals: np.ndarray, k_max: int = 10, tol: float = 0.10) -> int:
-    """k‑means elbow pick on multi‑dimensional points."""
-    unique_cnt = len(np.unique(vals, axis=0))
-    k_cap      = min(k_max, unique_cnt)
-    ks         = range(1, k_cap + 1)
-    inertias   = [KMeans(n_clusters=k, n_init="auto", random_state=0).fit(vals).inertia_ for k in ks]
-    if len(inertias) == 1:
-        return 1
-    drops = np.diff(inertias) * -1.0
-    for i in range(1, len(drops)):
-        if drops[i] < tol * drops[i - 1]:
-            return i + 1
-    return ks[-1]
-
-
-def _cluster_info_question(vectors: List[np.ndarray]) -> Tuple[float, np.ndarray, np.ndarray, np.ndarray]:
-    """K‑means on question‑level vectors.
-
-    Returns
-    -------
-    mu_d        : float   – inverse‑cluster‑size weighted mean of the centroid means
-    assignments : (Q,)    – cluster index for each question vector
-    counts      : (k,)    – cluster sizes
-    centroids   : (k,R)   – cluster centroid vectors
-    """
-    if len(vectors) == 0:
-        return 0.0, np.empty(0, int), np.empty(0), np.empty((0, 0))
-
-    X = np.stack(vectors, axis=0)            # (Q,R) – R inferred from data
-    k_opt = _select_k_elbow(X, k_max=10)
-    km    = KMeans(n_clusters=k_opt, n_init="auto", random_state=0).fit(X)
-
-    centroids   = km.cluster_centers_        # (k,R)
-    assignments = km.labels_                 # (Q,)
-    _, counts   = np.unique(assignments, return_counts=True)
-    counts      = counts.astype(float)
-
-    centroid_means = centroids.mean(axis=1)  # (k,)
-    weights        = 1.0 / counts
-    mu_d           = float((weights * centroid_means).sum() / weights.sum())
-
-    # Debug ------------------------------------------------------------- #
-    print(
-        f"[KMEANS‑Q] k={k_opt} | centroid_means="
-        f"[{', '.join(f'{m:.3f}' for m in centroid_means)}] | counts={counts.tolist()} | μ_d={mu_d:.3f}"
-    )
-
-    return mu_d, assignments, counts, centroids
-
-# --------------------------------------------------------------------------- #
-#  Main advantage routine                                                     #
-# --------------------------------------------------------------------------- #
-@torch.no_grad()
-
-def compute_drpo_outcome_advantage(
-    token_level_rewards: torch.Tensor,      # (B,L)
-    response_mask:      torch.Tensor,       # (B,L)
-    index:              np.ndarray[str],         # (B,) question ids
-    domain_info:        np.ndarray,         # (B,) domain ids
-    log_probs:          torch.Tensor,       # (B,L)
-    ref_log_probs:      torch.Tensor,       # (B,L)
-    eps: float = EPS_DEFAULT,
-    kl_q: float = 0.75,
-):
-    """DRPO with question‑level clustering (no fixed R)."""
-
-    B, L = token_level_rewards.shape
-
-    # 1) raw rollout‑level rewards -------------------------------------- #
-    raw_scores = token_level_rewards.sum(dim=-1)                          # (B,)
-
-    # 2) collect rollouts per question for this mini‑batch -------------- #
-    q2rollouts: Dict[str, List[float]] = defaultdict(list)
-    q2domain:   Dict[str, Any]         = {}
-    for i in range(B):
-        qid: str = index[i]
-        q2rollouts[qid].append(raw_scores[i].item())
-        q2domain[qid] = domain_info[i]
-
-    # ensure consistent rollout count ----------------------------------- #
-    rollout_lens = {len(v) for v in q2rollouts.values()}
-    assert len(rollout_lens) == 1, "Inconsistent rollout counts per question in batch!"
-
-    # build vector per question ----------------------------------------- #
-    q_vectors = {qid: np.asarray(v, dtype=np.float32) for qid, v in q2rollouts.items()}
-
-    # 3) update per‑domain question history ----------------------------- #
-    for qid, vec in q_vectors.items():
-        dom = q2domain[qid]
-        dstat = domain_qstats[dom]
-        dstat["vectors"].append(vec)
-        dstat["q_ids"].append(qid)
-        dstat["count"] += 1
-        global_running_stats["q_count"] += 1
-
-    # 4) GRPO normalisation (within‑question) --------------------------- #
-    scores = raw_scores.clone()
-    id2mean = {qid: torch.mean(torch.tensor(v)) for qid, v in q2rollouts.items()}
-    id2std  = {qid: torch.std (torch.tensor(v)) for qid, v in q2rollouts.items()}
-    for i in range(B):
-        qid: str = index[i]
-        scores[i] = (scores[i] - id2mean[qid]) / (id2std[qid] + eps)
-    before_scale_score = scores.clone()
-
-    # 5) Domain‑wise question clustering -------------------------------- #
-    domain_cluster_cache: Dict[Any, Dict[str, Any]] = {}
-    for dom, dstat in domain_qstats.items():
-        if dstat["count"] == 0:
-            continue
-        mu_d, assign, counts, centroids = _cluster_info_question(dstat["vectors"])
-        domain_cluster_cache[dom] = {
-            "mu_d":      mu_d,
-            "assign":    assign,
-            "counts":    counts,
-            "centroids": centroids,
-            "q_ids":     dstat["q_ids"],
-        }
-
-    # 6) Apply scaling --------------------------------------------------- #
-    scaling_factors: List[float] = []
-    for i in range(B):
-        qid: str  = index[i]
-        dom  = q2domain[qid]
-        cache = domain_cluster_cache[dom]
-
-        # map qid → cluster idx ---------------------------------------- #
-        q_idx       = cache["q_ids"].index(qid)
-        cluster_idx = cache["assign"][q_idx]
-
-        N_d  = float(domain_qstats[dom]["count"])
-        mu_d = cache["mu_d"]
-        T_d  = max(math.sqrt(N_d) * mu_d, eps)
-
-        N_c  = float(cache["counts"][cluster_idx])
-        mu_c = float(cache["centroids"][cluster_idx].mean())
-
-        factor = T_d * math.sqrt(N_c) * mu_c
-        scaling_factors.append(factor)
-        scores[i] = scores[i] / factor
-
-    # divide scores by std of scores
-    scores_std = torch.std(scores)
-    scores = scores / (scores_std + eps)
-
-    # Debug report -------------------------------------------------------- #
-    print("--------------Hierarchical scaling report--------------")
-    dom2scale: Dict[Any, List[torch.Tensor]] = defaultdict(list)
-    for i in range(B):
-        dom2scale[domain_info[i]].append(scores[i] / (before_scale_score[i] + eps))
-    for dom, lst in dom2scale.items():
-        avg_sf = torch.mean(torch.stack(lst)).item()
-        print(f"[HDRPO] domain = {dom:<15} | mean overall scale = {avg_sf:6.3f}")
-
-    # Print global reward mean
-    print(f"[HDRPO] global reward mean = {torch.mean(scores):.3f}")
-
-    # 7) KL‑aware damping ---------------------------------------------- #
-    # kl_tok     = compute_kl(log_probs, ref_log_probs, "low_var_kl")
-    # kl_tok     *= response_mask
-    # kl_rollout = kl_tok.sum(dim=-1)
-    #
-    # z_abs = scores.abs() * kl_rollout
-    # t     = _quantile_safe(z_abs, kl_q, eps)
-    # m     = t / (z_abs + t)
-    # scores = m * scores
-
-    returns = scores.unsqueeze(-1) * response_mask
-    return returns, returns
-
-
 @torch.no_grad()
 def compute_rloo_outcome_advantage(
     token_level_rewards: torch.Tensor, response_mask: torch.Tensor, index: torch.Tensor
