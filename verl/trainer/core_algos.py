# Copyright 2022 The HuggingFace Team
# Copyright 2024 Bytedance Ltd. and/or its affiliates
#
# Licensed under the Apache License, Version 2.0 (the "License");
# you may not use this file except in compliance with the License.
# You may obtain a copy of the License at
#
#     http://www.apache.org/licenses/LICENSE-2.0
#
# Unless required by applicable law or agreed to in writing, software
# distributed under the License is distributed on an "AS IS" BASIS,
# WITHOUT WARRANTIES OR CONDITIONS OF ANY KIND, either express or implied.
# See the License for the specific language governing permissions and
# limitations under the License.
"""
Core functions to implement PPO algorithms.
The function implemented in this file should be used by trainer with different distributed strategies to
implement PPO
"""
import math
from abc import ABC, abstractmethod
from collections import defaultdict
from typing import TYPE_CHECKING, Tuple

import numpy as np
import torch
import torch.nn.functional as F

from ..utils import torch_functional as VF


if TYPE_CHECKING:
    from .config import AlgorithmConfig


domain_running_stats = defaultdict(lambda: {
    "mean": 0.0,
    "var": 0.0,    # We'll track population variance via Welford's algorithm, or something similar
    "count": 0
})
global_running_stats = {"mean": 0.0, "var": 0.0, "count": 0}
GLOBAL_TRAIN_STEP = 0        # you can increment this elsewhere
FADE_STEPS = 100             # after this many steps, group-based re-centering is 0


class KLController(ABC):
    kl_coef: float
    """KL coefficient."""

    @abstractmethod
    def update(self, current_kl: float, n_steps: int) -> None:
        """Update kl_coef according to current KL."""
        ...


class AdaptiveKLController(KLController):
    """Adaptive KL controller described in: https://arxiv.org/pdf/1909.08593.pdf

    Copied from https://github.com/huggingface/trl/blob/v0.11.0/trl/trainer/utils.py#L54"""

    def __init__(self, init_kl_coef: float, target_kl: float, horizon: float):
        self.kl_coef = init_kl_coef
        self.target = target_kl
        self.horizon = horizon

    def update(self, current_kl: float, n_steps: int) -> None:
        target = self.target
        proportional_error = np.clip(current_kl / target - 1, -0.2, 0.2)
        mult = 1 + proportional_error * n_steps / self.horizon
        self.kl_coef *= mult


class FixedKLController(KLController):
    """Fixed KL controller.

    Copeid from https://github.com/huggingface/trl/blob/v0.11.0/trl/trainer/utils.py#L72"""

    def __init__(self, init_kl_coef: float):
        self.kl_coef = init_kl_coef

    def update(self, current_kl: float, n_steps: int) -> None:
        pass


def get_kl_controller(algorithm_config: "AlgorithmConfig") -> KLController:
    """Adapted from https://github.com/huggingface/trl/blob/v0.11.0/trl/trainer/ppo_trainer.py#L319"""
    if algorithm_config.kl_type == "fixed":
        kl_ctrl = FixedKLController(init_kl_coef=algorithm_config.kl_coef)
    elif algorithm_config.kl_type == "adaptive":
        assert algorithm_config.kl_horizon > 0, f"horizon must be larger than 0. Got {algorithm_config.kl_horizon}."
        kl_ctrl = AdaptiveKLController(
            init_kl_coef=algorithm_config.kl_coef,
            target_kl=algorithm_config.kl_target,
            horizon=algorithm_config.kl_horizon,
        )
    else:
        raise ValueError(f"Unknown kl type: {algorithm_config.kl_type}.")

    return kl_ctrl


@torch.no_grad()
def compute_gae_advantage_return(
    token_level_rewards: torch.Tensor,
    values: torch.Tensor,
    response_mask: torch.Tensor,
    gamma: torch.Tensor,
    lam: torch.Tensor,
) -> Tuple[torch.Tensor, torch.Tensor]:
    """Adapted from https://github.com/huggingface/trl/blob/v0.16.0/trl/trainer/ppo_trainer.py#L513

    Args:
        token_level_rewards: `(torch.Tensor)`
            shape: (bs, response_length)
        values: `(torch.Tensor)`
            shape: (bs, response_length)
        response_mask: `(torch.Tensor)`
            shape: (bs, response_length). The token after eos tokens have mask zero.
        gamma: `(float)`
            discounted factor used in RL
        lam: `(float)`
            lambda value when computing Generalized Advantage Estimation (https://arxiv.org/abs/1506.02438)

    Returns:
        advantages: `(torch.Tensor)`
            shape: (bs, response_length)
        returns: `(torch.Tensor)`
            shape: (bs, response_length)

    """
    lastgaelam = 0
    advantages_reversed = []
    gen_len = token_level_rewards.shape[-1]
    for t in reversed(range(gen_len)):
        nextvalues = values[:, t + 1] if t < gen_len - 1 else 0.0
        delta = token_level_rewards[:, t] + gamma * nextvalues - values[:, t]
        lastgaelam = delta + gamma * lam * lastgaelam
        advantages_reversed.append(lastgaelam)

    advantages = torch.stack(advantages_reversed[::-1], dim=1)
    returns = advantages + values
    advantages = VF.masked_whiten(advantages, response_mask)
    return advantages, returns


def update_global_stats(x: float):
    """Online update of overall mean/variance with Welford’s algorithm."""
    stats = global_running_stats
    stats["count"] += 1
    c = stats["count"]
    delta = x - stats["mean"]
    stats["mean"] += delta / c
    stats["var"] += delta * (x - stats["mean"])

def get_global_mean(eps: float = 1e-6) -> float:
    return global_running_stats["mean"] + eps    # avoid zero‑division later


# NOTE(sgm): this implementation only consider outcome supervision, where the reward is a scalar.
@torch.no_grad()
def compute_grpo_outcome_advantage(
    token_level_rewards: torch.Tensor, response_mask: torch.Tensor, index: torch.Tensor, eps: float = 1e-6
) -> Tuple[torch.Tensor, torch.Tensor]:
    """
    Compute advantage for GRPO, operating only on Outcome reward
    (with only one scalar reward for each response).

    Args:
        token_level_rewards: `(torch.Tensor)`
            shape: (bs, response_length)
        response_mask: `(torch.Tensor)`
            shape: (bs, response_length)

    Returns:
        advantages: `(torch.Tensor)`
            shape: (bs, response_length)
        returns: `(torch.Tensor)`
            shape: (bs, response_length)

    """
    scores = token_level_rewards.sum(dim=-1)
    id2score = defaultdict(list)
    id2mean, id2std = {}, {}

    bsz = scores.shape[0]
    for i in range(bsz):
        id2score[index[i]].append(scores[i])

    for idx in id2score:
        assert len(id2score[idx]) > 1, "GRPO needs rollout.n > 1."
        id2mean[idx] = torch.mean(torch.tensor(id2score[idx]))
        id2std[idx] = torch.std(torch.tensor(id2score[idx]))

    for i in range(bsz):
        scores[i] = (scores[i] - id2mean[index[i]]) / (id2std[index[i]] + eps)

    returns = scores.unsqueeze(-1) * response_mask
    return returns, returns


def update_domain_stats(domain: str, x: float):
    stats = domain_running_stats[domain]
    stats["count"] += 1
    c = stats["count"]
    delta = x - stats["mean"]
    stats["mean"] += delta / c
    stats["var"] += delta * (x - stats["mean"])


def get_domain_mean_std(domain: str, eps=1e-6):
    stats = domain_running_stats[domain]
    c = stats["count"]
    if c < 2:
        # not enough data, fallback
        return stats["mean"], 1.0
    mean = stats["mean"]
    var = stats["var"] / (c - 1)
    std = max(var, eps) ** 0.5
    return mean, std


def _quantile_safe(x: torch.Tensor, q: float, eps: float) -> torch.Tensor:
    """Robust percentile that never returns 0 (to avoid divide-by-zero)."""
    if torch.allclose(x, torch.zeros_like(x)):
        return torch.tensor(eps, dtype=x.dtype, device=x.device)
    return torch.quantile(x, q).detach().clamp_min(eps)


import torch
import torch.nn.functional as F
from collections import defaultdict
from typing import Tuple
import numpy as np


# ----  helper --------------------------------------------------------------
def _quantile_safe(x: torch.Tensor, q: float, eps: float) -> torch.Tensor:
    """Robust percentile that never returns 0 (to avoid divide-by-zero)."""
    if torch.allclose(x, torch.zeros_like(x)):
        return torch.tensor(eps, dtype=x.dtype, device=x.device)
    return torch.quantile(x, q).detach().clamp_min(eps)


# ----  main ----------------------------------------------------------------
@torch.no_grad()
def compute_drpo_outcome_advantage(
    token_level_rewards: torch.Tensor,       # (bs, seq_len)  —  reward **before** KL penalty
    response_mask:      torch.Tensor,        # (bs, seq_len)
    index:              np.ndarray,          # (bs,)          —  question UUIDs
    domain_info:        np.ndarray,          # (bs,)          —  domain strings
    log_probs:          torch.Tensor,        # (bs, seq_len)  —  log πθ
    ref_log_probs:      torch.Tensor,        # (bs, seq_len)  —  log πref
    eps: float = 1e-6,
    kl_q: float = 0.75,                      # percentile for the “soft” damper
) -> Tuple[torch.Tensor, torch.Tensor]:
    """
    DRPO outcome-advantage with inverse-linear KL-aware damping.

    Steps
    -----
    1.   Sum token rewards → per-rollout raw score.
    2.   Update running mean/var per domain & global.
    3.   GRPO question-wise normalisation.
    4.   Domain temperature scaling.
    5.   **NEW**  KL-based inverse-linear damping
         m =  t / (z + t)  where  z = max(score * KL , 0),
         t = 75-th percentile of z in the current mini-batch.
    6.   Broadcast back to token level and return (advantages, returns).

    The function purposely *does not* subtract β·KL; that will be done
    later by `apply_kl_penalty`.
    """
    B, L = token_level_rewards.shape
    device = token_level_rewards.device

    # ------------------------------------------------------------------ #
    # 1) outcome score per rollout (raw reward, summed over tokens)
    # ------------------------------------------------------------------ #
    raw_scores = token_level_rewards.sum(dim=-1)                     # (B,)

    # ------------------------------------------------------------------ #
    # 2) update running stats (domain / global)            – unchanged –
    # ------------------------------------------------------------------ #
    for i in range(B):
        r = raw_scores[i].item()
        d = domain_info[i]
        update_domain_stats(d, r)
        update_global_stats(r)

    # ------------------------------------------------------------------ #
    # 3) GRPO question-wise normalisation                – unchanged –
    # ------------------------------------------------------------------ #
    scores = raw_scores.clone()                                      # (B,)
    id2score = defaultdict(list)

    for i in range(B):
        id2score[index[i]].append(scores[i])

    id2mean = {k: torch.mean(torch.stack(v)) for k, v in id2score.items()}
    id2std  = {k: torch.std (torch.stack(v)) for k, v in id2score.items()}

    for i in range(B):
        mu, sd = id2mean[index[i]], id2std[index[i]]
        scores[i] = (scores[i] - mu) / (sd + eps)

    before_scale_score = scores.clone()

    # ------------------------------------------------------------------ #
    # 4) domain temperature scaling
    # ------------------------------------------------------------------ #
    N_total  = float(global_running_stats["count"])
    mu_total = float(global_running_stats["mean"]) if abs(global_running_stats["mean"]) > eps else eps

    print(global_running_stats)
    print(domain_running_stats)

    for i in range(B):
        d_stats       = domain_running_stats[domain_info[i]]
        N_d, mu_d     = float(d_stats["count"]), float(d_stats["mean"])
        T_d           = max((N_d / N_total) * (mu_d / mu_total), eps)
        # assert T_d > 0.0
        assert T_d > 0.0, f"T_d = {T_d}  (N_d = {N_d}, mu_d = {mu_d})"
        scores[i]     = scores[i] / T_d                               # (B,)

    print("--------------Before KL damping--------------")

    scale_factor = scores / (before_scale_score + eps)  # (B,)

    dom2scale = defaultdict(list)
    for i in range(B):
        dom2scale[domain_info[i]].append(scale_factor[i])

    for dom, lst in dom2scale.items():
        avg_sf = torch.mean(torch.stack(lst)).item()
        print(f"[DRPO]  domain = {dom:<15} | mean overall scale = {avg_sf:6.3f}")
<<<<<<< HEAD

    # ------------------------------------------------------------------ #
    # 5)  KL-aware inverse-linear damping  (new)
    # ------------------------------------------------------------------ #
    # 5.1  rollout-level KL  (low-variance surrogate)
    kl_tok      = compute_kl(log_probs, ref_log_probs, "low_var_kl")  # (B,L)
    kl_tok      = kl_tok * response_mask
    kl_rollout  = kl_tok.sum(dim=-1)                                  # (B,)

    print("--------------After KL damping--------------")

    z_abs = scores.abs() * kl_rollout  # (B,)  ≥ 0
    t = _quantile_safe(z_abs, kl_q, eps)  # scalar > 0
    m = t / (z_abs + t)  # (B,)  in (0,1]
    # assert m is all positive
    assert torch.all(m > 0.0), f"m = {m}  (t = {t})"

    scores = m * scores  # sign kept

    # ------------------------------------------------------------------ #
    # 6) overall scaling factor  (final / raw)  &  per-domain logging
    # ------------------------------------------------------------------ #

    scale_factor = scores / (before_scale_score + eps)  # (B,)

    dom2scale = defaultdict(list)
    for i in range(B):
        dom2scale[domain_info[i]].append(scale_factor[i])

    for dom, lst in dom2scale.items():
        avg_sf = torch.mean(torch.stack(lst)).item()
        print(f"[DRPO]  domain = {dom:<15} | mean overall scale = {avg_sf:6.3f}")

=======

    # ------------------------------------------------------------------ #
    # 5)  KL-aware inverse-linear damping  (new)
    # ------------------------------------------------------------------ #
    # 5.1  rollout-level KL  (low-variance surrogate)
    # kl_tok      = compute_kl(log_probs, ref_log_probs, "low_var_kl")  # (B,L)
    # kl_tok      = kl_tok * response_mask
    # kl_rollout  = kl_tok.sum(dim=-1)                                  # (B,)
    #
    # print("--------------After KL damping--------------")
    #
    # z_abs = scores.abs() * kl_rollout  # (B,)  ≥ 0
    # t = _quantile_safe(z_abs, kl_q, eps)  # scalar > 0
    # m = t / (z_abs + t)  # (B,)  in (0,1]
    # # assert m is all positive
    # assert torch.all(m > 0.0), f"m = {m}  (t = {t})"
    #
    # scores = m * scores  # sign kept

    # ------------------------------------------------------------------ #
    # 6) overall scaling factor  (final / raw)  &  per-domain logging
    # ------------------------------------------------------------------ #

    # scale_factor = scores / (before_scale_score + eps)  # (B,)
    #
    # dom2scale = defaultdict(list)
    # for i in range(B):
    #     dom2scale[domain_info[i]].append(scale_factor[i])
    #
    # for dom, lst in dom2scale.items():
    #     avg_sf = torch.mean(torch.stack(lst)).item()
    #     print(f"[DRPO]  domain = {dom:<15} | mean overall scale = {avg_sf:6.3f}")

>>>>>>> 6a4f8cab
    # ------------------------------------------------------------------ #
    # 6) broadcast back to token level
    # ------------------------------------------------------------------ #
    returns = scores.unsqueeze(-1) * response_mask                    # (B,L)
    return returns, returns



@torch.no_grad()
def compute_rloo_outcome_advantage(
    token_level_rewards: torch.Tensor, response_mask: torch.Tensor, index: torch.Tensor
) -> Tuple[torch.Tensor, torch.Tensor]:
    """
    Compute advantage for RLOO based on https://arxiv.org/abs/2402.14740

    Args:
        token_level_rewards: `(torch.Tensor)`
            shape: (bs, response_length)
        response_mask: `(torch.Tensor)`
            shape: (bs, response_length)

    Returns:
        advantages: `(torch.Tensor)`
            shape: (bs, response_length)
        returns: `(torch.Tensor)`
            shape: (bs, response_length)

    """
    scores = token_level_rewards.sum(dim=-1)

    id2score = defaultdict(list)
    id2sum = {}
    bsz = scores.shape[0]
    for i in range(bsz):
        id2score[index[i]].append(scores[i])

    for idx in id2score:
        id2sum[idx] = torch.sum(torch.tensor(id2score[idx]))

    for i in range(bsz):
        sample_num = len(id2score[index[i]])
        assert sample_num > 1, "RLOO needs rollout.n > 1."
        baseline = (id2sum[index[i]] - scores[i]) / (sample_num - 1)
        scores[i] = scores[i] - baseline

    returns = scores.unsqueeze(-1) * response_mask
    return returns, returns


@torch.no_grad()
def compute_reinforce_plus_plus_outcome_advantage(
    token_level_rewards: torch.Tensor, response_mask: torch.Tensor, gamma: torch.Tensor
) -> Tuple[torch.Tensor, torch.Tensor]:
    """
    Compute advantage for REINFORCE++.
    This implementation is based on the paper: https://arxiv.org/abs/2501.03262

    Args:
        token_level_rewards: `(torch.Tensor)`
            shape: (bs, response_length)
        response_mask: `(torch.Tensor)`
            shape: (bs, response_length)

    Returns:
        advantages: `(torch.Tensor)`
            shape: (bs, response_length)
        returns: `(torch.Tensor)`
            shape: (bs, response_length)

    """
    returns = torch.zeros_like(token_level_rewards)
    running_return = 0
    for t in reversed(range(token_level_rewards.shape[1])):
        running_return = token_level_rewards[:, t] + gamma * running_return
        returns[:, t] = running_return
        # Reset after EOS
        running_return = running_return * response_mask[:, t]

    advantages = VF.masked_whiten(returns, response_mask)
    return advantages, returns


@torch.no_grad()
def compute_remax_outcome_advantage(
    token_level_rewards: torch.Tensor, reward_baselines: torch.Tensor, response_mask: torch.Tensor
) -> Tuple[torch.Tensor, torch.Tensor]:
    """
    Compute advantage for ReMax, operating only on Outcome reward
    This implementation is based on the paper: https://arxiv.org/abs/2310.10505

    (with only one scalar reward for each response).
    Args:
        token_level_rewards: `(torch.Tensor)`
            shape: (bs, response_length)
        reward_baselines: `(torch.Tensor)`
            shape: (bs,)
        response_mask: `(torch.Tensor)`
            shape: (bs, response_length)

    Returns:
        advantages: `(torch.Tensor)`
            shape: (bs, response_length)
        returns: `(torch.Tensor)`
            shape: (bs, response_length)

    """
    scores = token_level_rewards.sum(dim=-1) - reward_baselines
    returns = scores.unsqueeze(-1) * response_mask
    return returns, returns


def compute_rewards(
    token_level_scores: torch.Tensor,
    log_probs: torch.Tensor,
    ref_log_probs: torch.Tensor,
    kl_ratio: float,
) -> torch.Tensor:
    kl = log_probs - ref_log_probs
    return token_level_scores - kl * kl_ratio


def compute_policy_loss(
    old_log_probs: torch.Tensor,
    log_probs: torch.Tensor,
    advantages: torch.Tensor,
    response_mask: torch.Tensor,
    clip_ratio_low: float,
    clip_ratio_high: float,
    clip_ratio_dual: float,
) -> Tuple[torch.Tensor, torch.Tensor, torch.Tensor, torch.Tensor]:
    """Compute the policy loss.

    Adapted from https://github.com/huggingface/trl/blob/v0.15.0/trl/trainer/ppo_trainer.py#L568

    Args:
        old_log_prob: `(torch.Tensor)`
            shape: (bs, response_length)
        log_prob: `(torch.Tensor)`
            shape: (bs, response_length)
        advantages: `(torch.Tensor)`
            shape: (bs, response_length)
        response_mask: `(torch.Tensor)`
            shape: (bs, response_length)
        clip_ratio_low: (float)
            The lower clip range used in PPO. See https://arxiv.org/abs/1707.06347
        clip_ratio_high: (float)
            The higher clip range used in DAPO. See https://arxiv.org/pdf/2503.14476
        clip_ratio_dual: (float)
            The dual clip range used in Dual-clip PPO. See https://arxiv.org/pdf/1912.09729

    Returns:
        pg_loss: `a scalar torch.Tensor`
            policy gradient loss computed via PPO
        pg_clipfrac_higher: (float)
            a float number indicating the fraction of policy gradient loss being clipped to a higher value
        pg_clipfrac_lower: (float)
            a float number indicating the fraction of policy gradient loss being clipped to a lower value
        ppo_kl: (float)
            a float number indicating the mean KL divergence between the old policy and the new policy

    """
    negative_approx_kl = log_probs - old_log_probs
    # clamp the ratio before exp to avoid nan
    # see: https://github.com/pytorch/pytorch/issues/10729
    ratio = torch.exp(negative_approx_kl)
    clipped_ratio = torch.exp(
        torch.clamp(negative_approx_kl, np.log(1.0 - clip_ratio_low), np.log(1.0 + clip_ratio_high))
    )

    pg_loss = -advantages * ratio
    pg_loss2 = -advantages * clipped_ratio
    pg_loss3 = -advantages * clip_ratio_dual

    clipped_pg_loss_higher = torch.max(pg_loss, pg_loss2)  # clip if pg_loss < pg_loss2
    pg_clipfrac_higher = (pg_loss < pg_loss2).float()
    clipped_pg_loss_lower = torch.min(clipped_pg_loss_higher, pg_loss3)  # clip if pg_loss > pg_loss3 and adv < 0
    final_pg_loss = torch.where(advantages < 0, clipped_pg_loss_lower, clipped_pg_loss_higher)
    pg_clipfrac_lower = (clipped_pg_loss_higher > pg_loss3).float() * (advantages < 0).float()

    final_pg_loss = VF.masked_mean(final_pg_loss, response_mask)
    pg_clipfrac_higher = VF.masked_mean(pg_clipfrac_higher, response_mask)
    pg_clipfrac_lower = VF.masked_mean(pg_clipfrac_lower, response_mask)
    ppo_kl = VF.masked_mean(-negative_approx_kl, response_mask)
    return final_pg_loss, pg_clipfrac_higher, pg_clipfrac_lower, ppo_kl


def compute_value_loss(
    vpreds: torch.Tensor,
    returns: torch.Tensor,
    values: torch.Tensor,
    action_mask: torch.Tensor,
    cliprange_value: float,
) -> Tuple[torch.Tensor, float]:
    """Compute the value loss.

    Adapted from https://github.com/huggingface/trl/blob/v0.15.0/trl/trainer/ppo_trainer.py#L556

    Args:
        vpreds (`torch.FloatTensor`):
            Predicted values of the value head, shape (`batch_size`, `response_length`)
        returns: (`torch.FloatTensor`):
            Ground truth returns, shape (`batch_size`, `response_length`)
        values (`torch.FloatTensor`):
            Old values of value head, shape (`batch_size`, `response_length`)
        action_mask: `(torch.Tensor)`
            shape: (bs, response_length)
        cliprange_value: (float)
            The clip range for value net used in PPO. See https://arxiv.org/abs/1707.06347

    Returns:
        vf_loss: a scalar (`torch.FloatTensor`):
            value function loss
        vf_clipfrac: a float
            The ratio of vf being clipped

    """
    vpredclipped = torch.clamp(vpreds, values - cliprange_value, values + cliprange_value)
    vf_loss1 = torch.square(vpreds - returns)
    vf_loss2 = torch.square(vpredclipped - returns)
    vf_loss = 0.5 * VF.masked_mean(torch.max(vf_loss1, vf_loss2), action_mask)  # clip if vf_loss1 < vf_loss2
    vf_clipfrac = VF.masked_mean((vf_loss1 < vf_loss2).float(), action_mask)
    return vf_loss, vf_clipfrac


def compute_kl(log_probs: torch.FloatTensor, ref_log_probs: torch.FloatTensor, kl_penalty: str) -> torch.Tensor:
    """Compute KL divergence given log_probs and ref_log_probs.

    Adapted from https://github.com/huggingface/trl/blob/v0.11.0/trl/trainer/ppo_trainer.py#L1150

    Args:
        log_probs: torch.Tensor
        ref_log_probs: torch.Tensor
        kl_penalty: str

    Returns:
        kl_div: torch.Tensor

    """
    log_probs, ref_log_probs = log_probs.float(), ref_log_probs.float()
    if kl_penalty == "kl":
        return log_probs - ref_log_probs

    if kl_penalty == "abs":
        return (log_probs - ref_log_probs).abs()

    if kl_penalty == "mse":
        return 0.5 * (log_probs - ref_log_probs).square()

    # J. Schulman. Approximating kl divergence, 2020.
    # URL http://joschu.net/blog/kl-approx.html
    if kl_penalty == "low_var_kl":
        kl = ref_log_probs - log_probs
        kld = (kl.exp() - kl - 1).contiguous()
        return torch.clamp(kld, min=-10, max=10)

    if kl_penalty == "full":
        return F.kl_div(ref_log_probs, log_probs, log_target=True, reduction="none").sum(-1)

    raise NotImplementedError(f"Unknown KL penalty: {kl_penalty}.")<|MERGE_RESOLUTION|>--- conflicted
+++ resolved
@@ -333,41 +333,6 @@
     for dom, lst in dom2scale.items():
         avg_sf = torch.mean(torch.stack(lst)).item()
         print(f"[DRPO]  domain = {dom:<15} | mean overall scale = {avg_sf:6.3f}")
-<<<<<<< HEAD
-
-    # ------------------------------------------------------------------ #
-    # 5)  KL-aware inverse-linear damping  (new)
-    # ------------------------------------------------------------------ #
-    # 5.1  rollout-level KL  (low-variance surrogate)
-    kl_tok      = compute_kl(log_probs, ref_log_probs, "low_var_kl")  # (B,L)
-    kl_tok      = kl_tok * response_mask
-    kl_rollout  = kl_tok.sum(dim=-1)                                  # (B,)
-
-    print("--------------After KL damping--------------")
-
-    z_abs = scores.abs() * kl_rollout  # (B,)  ≥ 0
-    t = _quantile_safe(z_abs, kl_q, eps)  # scalar > 0
-    m = t / (z_abs + t)  # (B,)  in (0,1]
-    # assert m is all positive
-    assert torch.all(m > 0.0), f"m = {m}  (t = {t})"
-
-    scores = m * scores  # sign kept
-
-    # ------------------------------------------------------------------ #
-    # 6) overall scaling factor  (final / raw)  &  per-domain logging
-    # ------------------------------------------------------------------ #
-
-    scale_factor = scores / (before_scale_score + eps)  # (B,)
-
-    dom2scale = defaultdict(list)
-    for i in range(B):
-        dom2scale[domain_info[i]].append(scale_factor[i])
-
-    for dom, lst in dom2scale.items():
-        avg_sf = torch.mean(torch.stack(lst)).item()
-        print(f"[DRPO]  domain = {dom:<15} | mean overall scale = {avg_sf:6.3f}")
-
-=======
 
     # ------------------------------------------------------------------ #
     # 5)  KL-aware inverse-linear damping  (new)
@@ -401,7 +366,6 @@
     #     avg_sf = torch.mean(torch.stack(lst)).item()
     #     print(f"[DRPO]  domain = {dom:<15} | mean overall scale = {avg_sf:6.3f}")
 
->>>>>>> 6a4f8cab
     # ------------------------------------------------------------------ #
     # 6) broadcast back to token level
     # ------------------------------------------------------------------ #
