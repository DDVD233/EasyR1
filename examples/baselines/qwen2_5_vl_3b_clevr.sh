#!/bin/bash

set -x

export PYTHONUNBUFFERED=1

<<<<<<< HEAD
=======
MODEL_PATH=Qwen/Qwen2.5-VL-3B-Instruct  # replace it with your local file path

>>>>>>> 6a4f8cab
python3 -m verl.trainer.main \
    config=examples/config.yaml \
    data.train_files=BUAADreamer/clevr_count_70k@train \
    data.val_files=BUAADreamer/clevr_count_70k@test \
    data.format_prompt=./examples/format_prompt/r1v_format.jinja \
    worker.actor.model.model_path=${MODEL_PATH} \
    worker.rollout.tensor_parallel_size=1 \
<<<<<<< HEAD
=======
    worker.reward.reward_type=sequential \
>>>>>>> 6a4f8cab
    worker.reward.reward_function=./examples/reward_function/r1v.py:compute_score \
    trainer.experiment_name=qwen2_5_vl_3b_clevr \
    trainer.n_gpus_per_node=2<|MERGE_RESOLUTION|>--- conflicted
+++ resolved
@@ -4,11 +4,8 @@
 
 export PYTHONUNBUFFERED=1
 
-<<<<<<< HEAD
-=======
 MODEL_PATH=Qwen/Qwen2.5-VL-3B-Instruct  # replace it with your local file path
 
->>>>>>> 6a4f8cab
 python3 -m verl.trainer.main \
     config=examples/config.yaml \
     data.train_files=BUAADreamer/clevr_count_70k@train \
@@ -16,10 +13,7 @@
     data.format_prompt=./examples/format_prompt/r1v_format.jinja \
     worker.actor.model.model_path=${MODEL_PATH} \
     worker.rollout.tensor_parallel_size=1 \
-<<<<<<< HEAD
-=======
     worker.reward.reward_type=sequential \
->>>>>>> 6a4f8cab
     worker.reward.reward_function=./examples/reward_function/r1v.py:compute_score \
     trainer.experiment_name=qwen2_5_vl_3b_clevr \
     trainer.n_gpus_per_node=2