set -x

<<<<<<< HEAD
source /home/dvdai/miniconda3/etc/profile.d/conda.sh
conda activate test
=======
/home/dvdai/miniconda3/bin/conda activate test
>>>>>>> e70fb2ee

python -m verl.trainer.main \
    config=examples/grpo_climb_engaging.yaml \
    algorithm.adv_estimator=grpo \
    worker.actor.model.model_path=Qwen/Qwen2.5-VL-7B-Instruct \
<<<<<<< HEAD
    trainer.n_gpus_per_node=1
=======
    trainer.load_checkpoint_path=/scratch/dvdai/checkpoints/easy_r1/grpo/global_step_50 \
    trainer.val_before_train=True \
    trainer.n_gpus_per_node=4 \
    trainer.experiment_name=grpo
>>>>>>> e70fb2ee
<|MERGE_RESOLUTION|>--- conflicted
+++ resolved
@@ -1,21 +1,12 @@
 set -x
 
-<<<<<<< HEAD
-source /home/dvdai/miniconda3/etc/profile.d/conda.sh
-conda activate test
-=======
 /home/dvdai/miniconda3/bin/conda activate test
->>>>>>> e70fb2ee
 
 python -m verl.trainer.main \
     config=examples/grpo_climb_engaging.yaml \
     algorithm.adv_estimator=grpo \
     worker.actor.model.model_path=Qwen/Qwen2.5-VL-7B-Instruct \
-<<<<<<< HEAD
-    trainer.n_gpus_per_node=1
-=======
     trainer.load_checkpoint_path=/scratch/dvdai/checkpoints/easy_r1/grpo/global_step_50 \
     trainer.val_before_train=True \
     trainer.n_gpus_per_node=4 \
-    trainer.experiment_name=grpo
->>>>>>> e70fb2ee
+    trainer.experiment_name=grpo