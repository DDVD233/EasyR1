--- conflicted
+++ resolved
@@ -22,11 +22,7 @@
   disable_kl: false
   use_kl_loss: true
   kl_penalty: low_var_kl
-<<<<<<< HEAD
-  kl_coef: 1.0e-4
-=======
   kl_coef: 1.0e-6
->>>>>>> 6a4f8cab
 
 worker:
   actor:
